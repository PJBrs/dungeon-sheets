#!/usr/bin/env python

from unittest import TestCase, expectedFailure
import warnings

from dungeonsheets import race, monsters, exceptions, spells, infusions
from dungeonsheets.character import (
    Character,
    Wizard,
    Druid,
    Ranger
)
<<<<<<< HEAD
from dungeonsheets.monsters import Panther
from dungeonsheets.weapons import Weapon, Shortsword
=======
from dungeonsheets.weapons import Weapon, Shortsword, Battleaxe
>>>>>>> a452d5db
from dungeonsheets.magic_items import MagicItem
from dungeonsheets.armor import Armor, LeatherArmor, Shield


class TestCharacter(TestCase):
    """Tests for the generic character base class."""

    def test_constructor(self):
        char = Character(name="Inara")
        self.assertIsInstance(char, Character)

    def test_hit_dice(self):
        # Test the getter
        char = Character()
        char.level = 2
        char.hit_dice_faces = 10
        self.assertEqual(char.hit_dice, "2d10")

    def test_max_hp(self):
        char = Wizard(level=3, constitution=12)
        self.assertEqual(char.hp_max, 17)

    def test_set_attrs(self):
        char = Character()
        char.set_attrs(name="Inara")
        self.assertEqual(char.name, "Inara")
        # Check that the weapons get loaded as objects not string
        char.set_attrs(weapons=["shortsword"])
        self.assertEqual(len(char.weapons), 1)
        self.assertTrue(isinstance(char.weapons[0], Shortsword))
        # Check that armor and shield gets set_attrs
        char.set_attrs(armor="leather armor", shield="shield")
        self.assertFalse(isinstance(char.armor, str))
        self.assertFalse(isinstance(char.shield, str))
        # Check that magic item gets set_attrs
        MagicWeapon = type("MagicWeapon", (Weapon, MagicItem),
                           dict(damage_bonus=2, attack_bonus=2,
                                st_bonus_all=3))
        char.set_attrs(magic_items=[MagicWeapon])        
        # Check that race gets set to an object
        char.set_attrs(race="high elf")
        self.assertIsInstance(char.race, race.HighElf)
        # Check inspiration works
        char.set_attrs(inspiration=True)
        self.assertTrue(char.inspiration)
        char.set_attrs(inspiration=False)
        self.assertFalse(char.inspiration)
        # Check that proficiencies text gets included
        char.set_attrs(proficiencies_text=("dull sword",))
        self.assertIn("dull sword", char.proficiencies_text.lower())

    def test_homebrew_spells(self):
        char = Character()

        class MySpell(spells.Spell):
            name = "my spell!"

        char.set_attrs(spells=(MySpell,))
        self.assertIsInstance(char.spells[0], spells.Spell)
        self.assertEqual(char.spells[0].name, "my spell!")

    def test_homebrew_infusions(self):
        char = Character(classes="artificer")

        class MyInfusion(infusions.Infusion):
            name = "my infusion!"

        # Pass an already created infusion class
        char.set_attrs(infusions=(MyInfusion,))
        self.assertIsInstance(char.infusions[0], infusions.Infusion)
        self.assertEqual(char.infusions[0].name, "my infusion!")
        # Pass a previously undefined infusion
        char = Character(classes="artificer")
        char.set_attrs(infusions=("spam_infusion",))
        self.assertIsInstance(char.infusions[0], infusions.Infusion)
        self.assertEqual(char.infusions[0].name, "Spam Infusion")

    def test_resolve_mechanic(self):
        # Test a well defined mechanic
        NewSpell = Character._resolve_mechanic("mage_hand", None)
        self.assertTrue(issubclass(NewSpell, spells.Spell))

        # Test an unknown mechanic
        def new_spell(**params):
            return spells.Spell

        NewSpell = Character._resolve_mechanic("hocus_pocus", spells.Spell)
        self.assertTrue(issubclass(NewSpell, spells.Spell))

        # Test direct resolution of a proper subclass
        class MySpell(spells.Spell):
            pass

        NewSpell = Character._resolve_mechanic(MySpell, spells.Spell)

    def test_wield_weapon(self):
        char = Character()
        char.strength = 14
        char.weapon_proficiencies = [Shortsword]
        # Add a weapon
        char.wield_weapon("shortsword")
        self.assertEqual(len(char.weapons), 1)
        sword = char.weapons[0]
        self.assertTrue(isinstance(sword, Weapon))
        self.assertTrue(isinstance(sword, Shortsword))
        self.assertEqual(sword.attack_modifier, 4)  # str + prof
        self.assertEqual(sword.damage, "1d6+2")  # str
        # Check if dexterity is used if it's higher (Finesse weapon)
        char._weapons = []
        char.dexterity = 16
        char.wield_weapon("shortsword")
        sword = char.weapons[0]
        self.assertEqual(sword.attack_modifier, 5)  # dex + prof
        # Check if race weapon proficiencies are considered
        char._weapons = []
        char.weapon_proficiencies = []
        char.race = race.HighElf()
        char.wield_weapon("shortsword")
        sword = char.weapons[0]
        self.assertEqual(sword.attack_modifier, 5)

    def test_str(self):
        char = Wizard(name="Inara")
        self.assertEqual(str(char), "Inara")
        self.assertEqual(repr(char), "<Wizard: Inara>")

    def test_is_proficient(self):
        char = Character(classes=["Wizard"])
        char.weapon_proficiencies
        sword = Shortsword()
        # Check for not-proficient weapon
        self.assertFalse(char.is_proficient(sword))
        # Check if we're proficient in the weapon
        char.weapon_proficiencies = [Shortsword]
        self.assertTrue(char.is_proficient(sword))
        # Now try it with a racial proficiency
        char.weapon_proficiencies = tuple()
        char.race = race.HighElf()
        self.assertTrue(char.is_proficient(sword))
    
    def test_racial_is_proficient(self):
        char = Character(classes=["Wizard"], race="Mountain Dwarf")
        battleaxe = Battleaxe()
        self.assertTrue(char.is_proficient(battleaxe))

    def test_proficiencies_text(self):
        char = Character()
        char._proficiencies_text = ("hello", "world")
        self.assertIn("hello", char.proficiencies_text.lower())
        self.assertIn("world", char.proficiencies_text.lower())
        # Check for extra proficiencies
        char._proficiencies_text += ("it's", "me")
        self.assertIn("it's", char.proficiencies_text.lower())
        self.assertIn("me", char.proficiencies_text.lower())
        # Check that race proficienceis are included
        elf = race.HighElf()
        char.race = elf
        expected = (
            "hello",
            "world",
            "longswords",
            "shortswords",
            "shortbows",
            "longbows",
            "it's",
            "me",
        )
        for e in expected:
            self.assertIn(e, char.proficiencies_text.lower())

    def test_proficiency_bonus(self):
        char = Character()
        char.level = 1
        self.assertEqual(char.proficiency_bonus, 2)
        char.level = 4
        self.assertEqual(char.proficiency_bonus, 2)
        char.level = 5
        self.assertEqual(char.proficiency_bonus, 3)
        char.level = 8
        self.assertEqual(char.proficiency_bonus, 3)
        char.level = 9
        self.assertEqual(char.proficiency_bonus, 4)
        char.level = 12
        self.assertEqual(char.proficiency_bonus, 4)
        char.level = 13
        self.assertEqual(char.proficiency_bonus, 5)
        char.level = 16
        self.assertEqual(char.proficiency_bonus, 5)
        char.level = 17
        self.assertEqual(char.proficiency_bonus, 6)
        char.level = 20
        self.assertEqual(char.proficiency_bonus, 6)

    def test_spell_slots(self):
        char = Wizard()
        # Wizard level 1
        char.level = 1
        self.assertEqual(char.spell_slots(spell_level=0), 3)
        self.assertEqual(char.spell_slots(spell_level=1), 2)
        self.assertEqual(char.spell_slots(spell_level=2), 0)
        # Wizard level 2
        char.level = 2
        self.assertEqual(char.spell_slots(spell_level=0), 3)
        self.assertEqual(char.spell_slots(spell_level=1), 3)
        self.assertEqual(char.spell_slots(spell_level=2), 0)

    def test_equip_armor(self):
        char = Character(dexterity=16)
        char.wear_armor("leather armor")
        self.assertTrue(isinstance(char.armor, Armor))
        # Now make sure the armor class is correct
        self.assertEqual(char.armor_class, 14)
        # Try passing an Armor object directly
        char.wear_armor(LeatherArmor())
        self.assertEqual(char.armor_class, 14)
        # Test equipped armor with max dexterity mod_str
        char.armor.dexterity_mod_max = 1
        self.assertEqual(char.armor_class, 12)

    def test_wield_shield(self):
        char = Character(dexterity=16)
        char.wield_shield("shield")
        self.assertTrue(isinstance(char.shield, Shield), msg=char.shield)
        # Now make sure the armor class is correct
        self.assertEqual(char.armor_class, 15)
        # Try passing an Armor object directly
        char.wield_shield(Shield)
        self.assertEqual(char.armor_class, 15)
        
    def test_carrying_weight(self):
        char = Character(race="lightfoot halfling", strength=12)
        # Check carrying capacity
        self.assertEqual(char.carrying_capacity, 180)
        # Check the armor weight is included
        char.wear_armor(LeatherArmor())
        self.assertEqual(char.carrying_weight, 10)
        # Check the shield weight is included
        char = Character()
        char.wield_shield("shield")
        self.assertEqual(char.carrying_weight, 6)
        # Check the weight weapons at hand are included
        char = Character()
        char.wield_weapon("shortsword")
        char.wield_weapon("dagger")
        self.assertEqual(char.carrying_weight, 3)
        # Check the listed equipment is included
        char = Character()
        char.equipment = "blanket, crowbar"
        self.assertEqual(char.carrying_weight, 8)

    def test_speed(self):
        # Check that the speed pulls from the character's race
        char = Character(race="lightfoot halfling")
        self.assertEqual(char.speed, "25")
        # Check that a character with no race defaults to 30 feet
        char = Character()
        char.race = None
        self.assertEqual(char.speed, "30")

    def test_load_char(self):
        char = Character.load({"name": "Dave", "sheet_type": "character"})
        self.assertFalse(hasattr(char, "sheet_type"),
                         "'sheet_type' not stripped from char props")


class DruidTestCase(TestCase):
    def test_learned_spells(self):
        """For a druid, learning spells is not necessary and this field should
        be ignored."""
        char = Druid()
        with warnings.catch_warnings():
            warnings.filterwarnings("ignore", message="Druids cannot learn spells")
            char.set_attrs(spells=["invisibility"], spells_prepared=["druidcraft"])
        # self.assertEqual(len(char.spells), 1)
        self.assertEqual(len(char.spells), 2)
        self.assertIn(spells.Druidcraft(), char.spells)

    def test_wild_shapes(self):
        char = Druid()
        # Druid level 2
        char.level = 2
        # Set reasonable wild shapes
        char.wild_shapes = ["Wolf"]
        self.assertIsInstance(char.wild_shapes[0], monsters.Wolf)
        # Check what happens if a non-existent wild_shape is added
        with self.assertRaises(exceptions.MonsterError):
            char.wild_shapes = ["Wolf", "Hyperion Loader"]
        # Check what happens if a valid monster class is directly added
        char.wild_shapes = [
            monsters.Wolf(),
        ]
        self.assertIsInstance(char.wild_shapes[0], monsters.Wolf)
        # Check that invalid monsters aren't accepted
        char.wild_shapes = ["Wolf", "giant eagle"]
        self.assertEqual(len(char.wild_shapes), 1)
        self.assertIsInstance(char.wild_shapes[0], monsters.Wolf)

    def test_moon_druid_wild_shapes(self):
        # Moon druid level 2 gets beasts up to CR 1
        char = Druid(level=2, wild_shapes=["Ape"], circle="moon")
        self.assertEqual(len(char.wild_shapes), 1)
        self.assertIsInstance(char.wild_shapes[0], monsters.Ape)
        # Moon druid above level 6 gets beasts up to CR level / 3
        char = Druid(level=9, wild_shapes=["ankylosaurus"], circle="moon")
        self.assertEqual(len(char.wild_shapes), 1)
        self.assertIsInstance(char.wild_shapes[0], monsters.Ankylosaurus)

    def test_can_assume_shape(self):
        class Beast(monsters.Monster):
            description = "beast"

        new_druid = Druid(level=1)
        low_druid = Druid(level=2)
        mid_druid = Druid(level=4)
        high_druid = Druid(level=8)
        beast = Beast()
        # Check that level 1 druid automatically fails
        self.assertFalse(new_druid.can_assume_shape(beast))
        # Check if a basic beast can be transformed
        self.assertTrue(low_druid.can_assume_shape(beast))
        # Check that challenge rating is checked
        hard_beast = Beast()
        hard_beast.challenge_rating = 1 / 2
        really_hard_beast = Beast()
        really_hard_beast.challenge_rating = 1
        self.assertFalse(low_druid.can_assume_shape(hard_beast))
        self.assertFalse(low_druid.can_assume_shape(really_hard_beast))
        self.assertTrue(mid_druid.can_assume_shape(hard_beast))
        self.assertFalse(mid_druid.can_assume_shape(really_hard_beast))
        self.assertTrue(high_druid.can_assume_shape(hard_beast))
        self.assertTrue(high_druid.can_assume_shape(really_hard_beast))
        # Check that swim speed is enforced
        swim_beast = Beast()
        swim_beast.swim_speed = 15
        self.assertFalse(low_druid.can_assume_shape(swim_beast))
        self.assertTrue(mid_druid.can_assume_shape(swim_beast))
        self.assertTrue(high_druid.can_assume_shape(swim_beast))
        # Check that fly speed is enforced
        fly_beast = Beast()
        fly_beast.fly_speed = 15
        self.assertFalse(low_druid.can_assume_shape(fly_beast))
        self.assertFalse(mid_druid.can_assume_shape(fly_beast))
        self.assertTrue(high_druid.can_assume_shape(fly_beast))
        # Check that non-beasts are not allowed
        not_beast = monsters.Monster()
        not_beast.description = "monster"
        self.assertFalse(low_druid.can_assume_shape(not_beast))
        
class BeastMasterTestCase(TestCase):
    
    def test_ranger_beast(self):
        char = Ranger(6, subclasses = ["Beast Master"])
        char.ranger_beast = "Panther"
        # Test added proficiency to AC and skills
        self.assertEqual(char.ranger_beast.armor_class, 15)
        _text = char.ranger_beast.skills.lower().replace(" ", "")
        self.assertTrue(_text == 'perception+7,stealth+9')
        # Check attack and attack damage changed
        _text = char.ranger_beast.__doc__
        _text = _text.lower().replace("\n", "").replace(" ", "")
        self.assertTrue('hit:8(1d6+5)' in _text)
        # Test HP changed
        self.assertTrue(char.ranger_beast.hp_max == 24)
        # Check HP gets the best option
        char = Ranger(3, subclasses = ["Beast Master"])
        char.ranger_beast = "Panther"
        self.assertEqual(char.ranger_beast.hp_max, 13)
        
        
        <|MERGE_RESOLUTION|>--- conflicted
+++ resolved
@@ -10,12 +10,8 @@
     Druid,
     Ranger
 )
-<<<<<<< HEAD
 from dungeonsheets.monsters import Panther
-from dungeonsheets.weapons import Weapon, Shortsword
-=======
 from dungeonsheets.weapons import Weapon, Shortsword, Battleaxe
->>>>>>> a452d5db
 from dungeonsheets.magic_items import MagicItem
 from dungeonsheets.armor import Armor, LeatherArmor, Shield
 
