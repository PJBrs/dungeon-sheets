--- conflicted
+++ resolved
@@ -267,15 +267,9 @@
         character_props = readers.read_sheet_file(char_file)
         character = _char.Character.load(character_props)
     # Set the fields in the FDF
-<<<<<<< HEAD
     char_base = os.path.splitext(character_file)[0] + "_char"
     person_base = os.path.splitext(character_file)[0] + "_person"
     sheets = [char_base + ".pdf", person_base + ".pdf"]
-=======
-    basename = char_file.stem
-    char_base = basename + "_char"
-    sheets = [char_base + ".pdf"]
->>>>>>> 62f6876f
     pages = []
     tex = [
         jinja_env.get_template("preamble.tex").render(
