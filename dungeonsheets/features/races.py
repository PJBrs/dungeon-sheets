from .features import Feature
from .. import armor, spells


# Many Classes
class Darkvision(Feature):
    """Accustomed to life underground, you have superior vision in dark and dim
    conditions. You can see in dim light within 60 feet of you as if it were
    bright light, and in darkness as if it were dim light. You can't discern
    color in darkness, only shades of gray.

    """
    name = "Darkvision (60')"
    source = "Race"


class SuperiorDarkvision(Feature):
    """Accustomed to life underground, you have superior vision in dark and dim
    conditions. You can see in dim light within 120 feet of you as if it were
    bright light, and in darkness as if it were dim light. You can't discern
    color in darkness, only shades of gray.

    """
    name = "Darkvision (120')"
    source = "Race"


class PowerfulBuild(Feature):
    """
    You count as one size larger when determining your carrying capacity and the weight you can push, drag, or lift.
    """
    name = "Powerful Build"
    source = "Race"

    
class Amphibious(Feature):
    """
    You can breath air and water

    """
    name = "Amphibious"
    source = "Race"

    
# Dwarves
class DwarvenResilience(Feature):
    """You have advantage on saving throws against poison, and you have resistance
    against poison damage

    """
    name = "Dwarven Resilience"
    source = "Race (Dwarf)"


class Stonecunning(Feature):
    """Whenever you make an Intelligence (History) check related to the origin of
    stonework, you are considered proficient in the History skill and add
    double your proficiency bonus to the check, instead of your normal
    proficiency bonus. Languages.

    """
    name = "Stonecunning"
    source = "Race (Dwarf)"

    
class DwarvenToughness(Feature):
    """
    Your hit point maximum
    increases by 1, and it increases by 1 every time you gain a level.

    """
    name = "DwarvenToughness"
    source = "Race (Hill Dwarf)"
    needs_implementation = True

    
# Elves
class FeyAncestry(Feature):
    """You have advantage on saving throws against being charmed, and magic can't
    put you to sleep.

    """
    name = "Fey Ancestry"
    source = "Race (Elf)"


class Trance(Feature):
    """Elves don't need to sleep. Instead, they meditate deeply, remaining
    semiconscious, for 4 hours a day. (The Common word for such meditation is
    "trance.") While meditating, you can dream after a fashion; such dreams are
    actually mental exercises that have become reflexive through years of
    practice. After resting in this way, you gain the same benefit that a human
    does from 8 hours of sleep.

    """
    name = "Trance"
    source = "Race (Elf)"


class ElfCantrip(Feature):
    """You know one cantrip of your choice from the wizard spell
    list. Intelligence is your spellcasting ability for it.

    """
    name = "Cantrip"
    source = "Race (High-Elf)"
    needs_implementation = True


class MaskOfTheWild(Feature):
    """You can attempt to hide even when you are only lightly obscured by foliage,
    heavy rain, falling snow, mist, and other natural phenomena.

    """
    name = "Mask of the Wild"
    source = "Race (Wood Elf)"


class SunlightSensitivity(Feature):
    """You have disadvantage on attack rolls and on Wisdom (Perception) checks
    that rely on sight when you, the target of your attack, or whatever you are
    trying to perceive is in direct sunlight.

    """
    name = "Sunlight Sensitivity"
    source = "Race (Dark Elf)"


class DrowMagic(Feature):
    """You know the dancing lights cantrip.  When you reach 3rd level, you can
    cast the faerie fire spell once per day. When you reach 5th level, you can
    also cast the darkness spell once per day. Charisma is your spellcasting
    ability for these spells.

    """
    name = "Drow Magic"
    source = "Race (Dark Elf)"
    spells_known = spells_prepared = (spells.DancingLights,)


# Halflings
class Lucky(Feature):
    """When you roll a 1 on an attack roll, ability check, or saving throw, you can
    reroll the die and must use the new roll.

    """
    name = "Lucky"
    source = "Race (Halfling)"


class Brave(Feature):
    """You have advantage on saving throws against being frightened.

    """
    name = "Brave"
    source = "Race (Halfling)"


class HalflingNimbleness(Feature):
    """
    You can move through the space of any creature that is of a size larger than yours.
    """
    name = "Halfling Nimbleness"
    source = "Race (Halfling)"

    
class NaturallyStealthy(Feature):
    """You can attempt to hide even when you are obscured only by a creature that
    is at least one size larger than you.

    """
    name = "Naturally Stealthy"
    source = "Race (Lightfoot Halfling)"


class StoutResilience(Feature):
    """You have advantage on saving throws against poison, and you have resistance
    against poison damage.

    """
    name = "Stout Resilience"
    source = "Race (Stout Halfling)"


# Humans

# Dragonborn
class DraconicAncestry(Feature):
    """You have draconic ancestry. Choose one type of dragon from the Draconic
    Ancestry table. Your breath weapon and damage resistance are determined by the
    dragon type.

    Dragon • Damage Type • Breath Weapon

    Black • Acid • 5 by 30 ft. line (DEX save)

    Blue • Lightning • 5 by 30 ft. line (DEX save)

    Brass • Fire • 5 by 30 ft. line (DEX save)

    Bronze • Lightning • 5 by 30 ft. line (DEX save)

    Copper • Acid • 5 by 30 ft. line (DEX save)

    Gold • Fire • 15 ft. cone (DEX save)

    Green • Poison • 15 ft. cone (CON save)

    Red • Fire • 15 ft. cone (DEX save)

    Silver • Cold • 15 ft. cone (CON save)

    White • White • 15 ft. cone (CON save)

    """
    name = "Draconic Ancestry"
    source = "Race (Dragonborn)"


class BreathWeapon(Feature):
    """You can use your action to exhale destructive energy. Your draconic ancestry
    determines the size, shape, and damage type of the exhalation. When you use
    your breath weapon, each creature in the area of the exhalation must make a
    saving throw, the type of which is determined by your draconic
    ancestry. The DC for this saving throw equals 8 + your Constitution
    modifier + your proficiency bonus. A creature takes 2d6 damage on a failed
    save, and half as much damage on a successful one. The damage increases to
    3d6 at 6th level, 4d6 at 11th level, and 5d6 at 16th level. After you use
    your breath weapon, you can't use it again until you complete a short or
    long rest. Damage

    """
    name = "Breath Weapon"
    source = "Race (Dragonborn)"


class DraconicResistance(Feature):
    """You have resistance to the damage type associated with your draconic
    ancestry. Languages.

    """
    name = "Damage Resistance"
    source = "Race (Dragonborn)"


# Gnomes
class GnomeCunning(Feature):
    """You have advantage on all Intelligence, Wisdom, and Charisma saving throws
    against magic.

    """
    name = "Gnome Cunning"
    source = "Race (Gnome)"


class NaturalIllusionist(Feature):
    """You know the minor illusion cantrip. Intelligence is your spellcasting
    ability for it.

    """
    name = "Natural Illusionist"
    source = "Race (Forest Gnome)"


class SpeakWithSmallBeasts(Feature):
    """Through sounds and gestures, you can communicate simple ideas with Small or
    smaller beasts. Forest gnomes love animals and often keep squirrels,
    badgers, rabbits, moles, woodpeckers, and other creatures as beloved pets.


    """
    name = "Speak with Small Beasts"
    source = "Race (Forest Gnome)"


class ArtificersLore(Feature):
    """Whenever you make an Intelligence (History) check related to magic items,
    alchemical objects, or technological devices, you can add twice your
    proficiency bonus, instead of any proficiency bonus you normally
    apply. Tinker.

    """
    name = "Artificer's Lore"
    source = "Race (Rock Gnome)"

    
class Tinker(Feature):
    """You have proficiency with artisan's tools (tinker's tools). Using those
    tools, you can spend 1 hour and 10 gp worth of materials to construct a
    Tiny clockwork device (AC 5, 1 hp). The device ceases to function after 24
    hours (unless you spend 1 hour repairing it to keep the device
    functioning), or when you use your action to dismantle it; at that time,
    you can reclaim the materials used to create it. You can have up to three
    such devices active at a time. When you create a device, choose one of the
    following options:

    *Clockwork Toy*: This toy is a clockwork animal, monster, or person, such as
    a frog, mouse, bird, dragon, or soldier. When placed on the ground, the toy
    moves 5 feet across the ground on each of your turns in a random
    direction. It makes noises as appropriate to the creature it represents.

    *Fire Starter*: The device produces a miniature flame, which you can use to
    light a candle, torch, or campfire. Using the device requires your action.

    *Music Box*: When opened, this music box plays a single song at a moderate
    volume. The box stops playing when it reaches the song's end or when

    """


class StoneCamouflage(Feature):
    """
    You have advantage on Dexterity (stealth) checks to hide in rocky terrain.
    """
    name = "Stone Camouflage"
    source = "Race (Deep Gnome)"


# Half-Elves
    
# Half-Orcs
class RelentlessEndurance(Feature):
    """When you are reduced to 0 hit points but not killed outright, you can drop
    to 1 hit point instead. You can't use this feature again until you finish a
    long rest.

    """
    name = "Relentless Endurance"
    source = "Race (Half-Orc)"


class SavageAttacks(Feature):
    """When you score a critical hit with a melee weapon attack, you can roll one
    of the weapon's damage dice one additional time and add it to the extra
    damage of the critical hit.

    """
    name = "Savage Attacks"
    source = "Race (Half-Orc)"


# Tiefling
class HellishResistance(Feature):
    """You have resistance to fire damage.

    """
    name = "Hellish Resistance"
    source = "Race (Tiefling)"


class InfernalLegacy(Feature):
    """You know the thaumaturgy cantrip.  Once you reach 3rd level, you can cast
    the hellish rebuke spell once per day as a 2nd-level spell. Once you reach
    5th level, you can also cast the darkness spell once per day. Charisma is
    your spellcasting ability for these spells.
    
    """
    name = "Infernal Legacy"
    source = "Race (Tiefling)"
    spells_known = spells_prepared = (spells.Thaumaturgy,)


# Aasimar
class CelestialResistance(Feature):
    """
    You have resistance to necrotic damage and radiant damage.

    """
    name = "Celestial Resistance"
    source = "Race (Aasimar)"


class HealingHands(Feature):
    """As an action, you can touch a creature and cause it to regain a number of
    hit points equal to your level. Once you use this trait, you can't use it
    again until you finish a long rest.

    """
    name = "Healing Hands"
    source = "Race (Aasimar)"


class LightBearer(Feature):
    """You know the light cantrip. Charisma is your spellcasting ability for it.

    """
    name = "Light Bearer"
    source = "Race (Aasimar)"


class RadiantSoul(Feature):
    """Starting at 3rd level, you can use your action to unleash the divine energy
    within yourself, causing your eyes to glimmer and two luminous, incor-
    poreal wings to sprout from your back.

    Your transformation lasts for 1 minute or until you end it as a bonus
    action. During it, you have a flying speed of 30 feet, and once on each of
    your turns, you can deal extra radiant damage to one target when you deal
    damage to it with an attack or a spell. The extra radiant damage equals
    your level.

    Once you use this trait, you can't use it again until you finish a long
    rest.

    """
    name = "Radiant Soul"
    source = "Race (Protector Aasimar)"


class RadiantConsumption(Feature):
    """Starting at 3rd level, you can use your action to unleash the divine energy
    within yourself, causing a searing light to radiate from you, pour out of
    your eyes and mouth, and threaten to char you.

    Your transformation lasts for 1 minute or until you end ii as a bonus
    action. During it, you shed bright light in a 10-foot radius and dim light
    for an additional 10 feet,and at the end of each of your turns, you and
    each creature within 10 feet of you take radiant damage equal to half
    your level (rounded up). In addition, once on each of your turns, you can
    deal extra radiant damage to one target when you deal damage to it with an
    attack or a spell. The extra radiant damage equals your level.

    Once you use this trait, you can't use it again until you finish a long
    rest.
    
    """
    name = "Radiant Consumption"
    source = "Race (Scourge Aasimar)"


class NecroticShroud(Feature):
    """Starting at 3rd level, you can use your action to unleash the divine energy
    within yourself, causing your eyes to turn into pools of darkness and two
    skeletal, ghostly, flightless wings to sprout from your back. The instant
    you transform, other creatures within 10 feet of you that can see you must
    each succeed on a Charisma saving throw (DC 8 + your proficiency bonus +
    your Charisma modifier) or become frightened of you until the end of your
    next turn.

    Your transformation lasts for 1 minute or until you end it as a bonus
    action. During it, once on each of your turns, you can deal extra ne-
    crotic damage to one target when you deal damage to it with an attack or a
    spell. The extra necrotic damage equals your level.

    Once you use this trait, you can't use it again until you finish a long
    rest.

    """
    name = "Necrotic Shroud"
    source = "Race (Fallen Aasimar)"


# Firbolg
class FirbolgMagic(Feature):
    """You can cast detect magic and disguise self with this trait, using Wisdom
    as your spellcasting ability for them. Once you cast either spell, you
    can't cast it again with this trait until you finish a short or long
    rest. When you use this version of disguise self, you can seem up to 3 feet
    shorter than normal, allowing you to more easily blend in with humans and
    elves.

    """
    name = "Firbolg Magic"
    source = "Race (Firbolg)"


class HiddenStep(Feature):
    """As a bonus action, you can magically turn invisible until the start of your
    next turn or until you attack, make a damage roll, or force someone to make
    a saving throw. Once you use this trait, you can't use it again until you
    finish a short or long rest.

    """
    name = "Hidden Step"
    source = "Race (Firbolg)"


class SpeechOfBeastAndLeaf(Feature):
    """You have the ability to communicate in a limited manner with beasts and
    plants. They can understand the meaning of your words, though you have no
    special ability to understand them in return. You have advantage on all
    Charisma checks you make to influence them.

    """
    name = "Speech of Beast and Leaf"
    source = "Race (Firbolg)"


# Goliath
class StonesEndurance(Feature):
    """You can focus yourself to occasionally shrug off injury. When you take
    damage, you can use your reaction to roll a dl2. Add your Constitution
    modifier to the number rolled, and reduce the damage by that total. After
    you use this trait, you can't use it again until you finish a short or long
    rest.

    """
    name = "Stones Endurance"
    source = "Race (Goliath)"


class MountainBorn(Feature):
    """You're acclimated to high altitude, including elevations above 20,000
    feet. You're also naturally adapted to cold climates, as described in
    chapter 5 of the Dungeon Master's Guide.

    """
    name = "Mountain Born"
    source = "Race (Goliath)"


# Kenku
class ExpertForgery(Feature):
    """You can duplicate other creatures' handwriting and craftwork. You have
    advantage on all checks made to produce forgeries or duplicates of existing
    objects.

    """
    name = "Expert Forgery"
    source = "Race (Kenku)"

    
class Mimicry(Feature):
    """You can mimic sounds you have heard, including voices. A creature that
    hears the sounds you make can tell they are imitations with a successful
    Wisdom (Insight) check opposed by your Charisma (Deception) check.

    """
    name = "Mimicry"
    source = "Race (Kenku)"

    
# Lizardfolk
class CunningArtisan(Feature):
    """As part of a short rest, you can harvest bone and hide from a slain
    beast, construct, dragon, monstrosity, or plant creature of size Small or
    larger to create one of the following items: a shield, a club, a javelin,
    or ld4 darts or blowgun needles. To use this trait, you need a blade, such
    as a dagger, or appropriate artisan's tools, such as leatherworker's
    tools.

    """
    name = "Cunning Artisan"
    source = "Race (Lizardfolk)"


class HoldBreath(Feature):
    """
    You can hold your breath for up to 15 minutes at a time.
    """
    name = "Hold Breath"
    source = "Race (Lizardfolk)"


class NaturalArmor(Feature):
    """You have tough, scaly skin. When you aren't wearing armor, your AC is 13 +
    your Dexterity modifier. You can use your natural armor to determine your
    AC if the armor you wear would leave you with a lower AC. A shield's
    benefits apply as normal while you use your natural armor.

    """
    name = "Natural Armor"
    source = "Race (Lizardfolk)"

    def AC_func(self, char, **kwargs):
        """
        Implement the Natural Armor AC option
        """
        ac = 13 + char.dexterity.modifier
        if ((char.shield is not None)):
            ac += char.shield.base_armor_class
        return ac


class HungryJaws(Feature):
    """In battle, you can throw yourself into a vicious feeding frenzy. As a bonus
    action, you can make a special attack with your bite. If the attack hits,
    it deals its normal damage, and you gain temporary hit points (minimum of
    1) equal to your Constitution modifier, and you can't use this trait again
    until you finish a short or long rest.

    """
    name = "Hungry Jaws"
    source = "Race (Lizardfolk)"


# Tabaxi
class FelineAgility(Feature):
    """Your reflexes and agility allow you to meve with a burst of speed. When you
    move on your turn in combat, you can double your speed until the end of the
    turn. Once you use this trait, you can't use it again until you move O feet
    on one of your turns.

    """
    name = "Feline Agility"
    source = "Race (Tabaxi)"


# Triton

class ControlAirAndWater(Feature):
    """A child of the sea, you can call on the magic of elemental air and
    water. You can cast fog cloud with this trait. Starting at 3rd level, you
    can cast gust of wind with it, and starting at 5th level, you can also cast
    wall of water with it (see the spell in the sidebar). Once you cast a spell
    with this trait, you can't do so again until you finish a long
    rest. Charisma is your spellcasting ability for these spells.

    """
    name = "Control Air and Water"
    source = "Race (Triton)"


class EmissaryOfTheSea(Feature):
    """Aquatic beasts have an extraordinary affinity with your people. You can
    communicate simple ideas with beasts that can breathe water. They can
    understand the meaning of your words, though you have no special ability to
    understand them in return.

    """
    name = "Emissary Of The Sea"
    source = "Race (Triton)"


class GuardiansOfTheDepths(Feature):
    """Adapted to even the most extreme ocean depths, you have resistance to cold
    damage, and you ignore any of the drawbacks caused by a deep, underwater
    environment.

    """
    name = "Guardians of the Depths"
    source = "Race (Triton)"


# Aarakocra

# Genasi
class UnendingBreath(Feature):
    """You can hold your breath indefinitely while you're not incapacitated.

    """
    name = "Unending Breath"
    source = "Race (Air Genasi)"


class MingleWithTheWind(Feature):
    """You can cast the levitate spell once with this trait, requiring no material
    components, and you regain the ability to cast it this way when you finish
    a long rest. Constitution is your spellcasting ability for this spell.

    """
    name = "Mingle with the Wind"
    source = "Race (Air Genasi)"


class EarthWalk(Feature):
    """You can move across difficult terrain made of earth or stone without
    expending extra movement.

    """
    name = "Earth Walk"
    source = "Race (Earth Genasi)"


class MergeWithStone(Feature):
    """You can cast the pass without trace spell once with this trait, requiring
    no material components, and you regain the ability to cast it this way when
    you finish a long rest. Constitution is your spellcasting ability for this
    spell.

    """
    name = "Merge with Stone"
    source = "Race (Earth Genasi)"


class FireResistance(Feature):
    """
    You have resistance to fire damage.
    """
    name = "Fire Resistance"
    source = "Race (Fire Genasi)"


class ReachToTheBlaze(Feature):
    """You know the produce flame cantrip. Once you reach 3rd level, you can cast
    the burning hands spell once with this trait as a 1st-level spell, and you
    regain the ability to cast it this way when you finish a long
    rest. Constitution is your spellcasting ability for these spells.

    """
    name = "Reach to the Blaze"
    source = "Race (Fire Genasi)"


class AcidResistance(Feature):
    """
    You have resistance to acid damage.
    
    """
    name = "Acid Resistance"
    source = "Race (Water Genasi)"


class CallToTheWave(Feature):
    """You know the shape water cantrip (see chapter 2 EEPC). When you reach 3rd level,
    you can cast the create or destroy water spell as a 2nd-level spell once
    with this trait, and you regain the ability to cast it this way when you
    finish a long rest. Constitution is your spellcasting ability for these
    spells.

    """
    name = "Call to the Wave"
    source = "Race (Water Genasi)"

<<<<<<< HEAD
# RFTLW Races

class DualMind(Feature):
    """
    You have advantage on all Wisdom saving throws.
    
    """
    name = "Dual Mind"
    source = "Race (Kalashtar)"

class MentalDiscipline(Feature):
    """
    You have resistance to psychic damage.
    
    """
    name = "Mental Discipline"
    source = "Race (Kalashtar)"

class MindLink(Feature):
    """
    You can speak telepathically to any creature you can see, provided
    the creature is within a number of feet of you equal to 10 times your
    level. You don’t need to share a language with the creature for it to
    understand your telepathic utterances, but the creature must be able
    to understand at least one language.

    When you’re using this trait to speak telepathically to a creature,
    you can use your action to give that creature the ability to speak
    telepathically with you for 1 hour or until you end this effect as
    an action. To use this ability, the creature must be able to see
    you and must be within this trait’s range. You can give this
    ability to only one creature at a time; giving it to a creature
    takes it away from another creature who has it.  

    """
    name = "Mind Link"
    source = "Race (Kalashtar)"

class SeveredFromDreams(Feature):
    """
    Kalashtar sleep, but they don't connect to the plane of dreams as
    other creatures do. Instead, their minds draw from the memories of
    the otherworldly spirit while they sleep. As such, you are immune
    to spells and other magical effects that require you to dream,
    like 'dream', but not to spells and other magical effects that put
    you to sleep, like 'sleep'.

    """
    name = "Severed from Dreams"
    source = "Race (Kalashtar)"
=======
#monsterous races
#bugbear
class LongLimbed(Feature):
    """ When you make a melee attack on your turn, your reach for it is 5 feet greater than normal.
    
    """
    name = "Long-Limbed"
    source = "Race (BugBear)"

class SupriseAttack(Feature):
    """ If you surprise a creature and hit it with an attack on your first turn 
    in combat, the attack deals an extra 2d6 damage to it. You can use this trait 
    only once per combat. 
    
    """
    name = "Suprise Attack"
    source = "Race (BugBear)"

#goblin
class FuryOfTheSmall(Feature):
    """When you damage a creature with an attack or a spell and the creature's size 
    is larger than yours, you can cause the attack or spell to deal extra damage to 
    the creature. The extra damage equals your level. Once you use this trait, you 
    can't use it again until you finish a short or long rest. 
    
    """
    name = "Fury of the Small"
    source = "Race (Goblin)"

class NimbleEscape(Feature):
    """ You can take the Disengage or Hide action as a bonus action on each of your turns. 

    """
    name = "Nimble Escape"
    source = "Race (Goblin)"

#HobGoblin
class SavingFace(Feature):
    """Hobgoblins are careful not to show weakness in front of their allies, for fear 
    of losing status. If you miss with an attack roll or fail an ability check or a 
    saving throw, you can gain a bonus to the roll equal to the number of allies you 
    can see within 30 feet of you (maximum bonus of +5). Once you use this trait, you 
    can't use it again until you finish a short or long rest.
    
    """
    name = "Saving Face"
    source = "Race (HobGoblin)"

class MartialTraining(Feature):     #you have to add the weapons of choice to your sheet
    """You are proficient with two martial weapons of your choice and with light armor. 
    
    """
    name = "Martial Training"
    source = "Race (HobGoblin)"

#kobold
class GrovelCowerAndBeg(Feature):
    """ As an action on your turn, you can cower pathetically to
    distract nearby foes. Until the end of your next turn, your
    allies gain advantage on attack rolls against enemies
    within 10 feet of you that can see you. Once you use this 
    trait, you can't use it again until you finish a short 
    or long rest

    """
    name = "Grovel Cower and Beg"
    source = "Race (Kobold)"

class PackTactics(Feature):
    """You have advantage on an attack roll against a creature
    if at least one of your allies is within 5 feet of the
    creature and the ally isn't incapacitated. 
    """
    name = "Pack Tactics"
    source = "Race (Kobold)"

class Aggressive(Feature):
    """ As a bonus action, you can move up to your speed 
    toward an enemy of your choice that you can see or hear. 
    You must end this move closer to the enemy than you started.
    
    """
    name = "Aggressive"
    source = "Race (Orc)"

#yuan-ti pureblood
class InnateSpellcasting(Feature):
    """You know the poison spray cantrip. You can cast animal 
    friendship an unlimited number of times with this trait, 
    but you can target only snakes with it. Starting at 3rd level, 
    you can also cast suggestion with this trait. Once you cast it, 
    you can't do so again until you finish a long rest. Charisma is 
    your spellcasting ability for these spells.
    
    """
    name = "Innate Spellcasting"
    source = "Race (Yuan-Ti Pureblood)"

class MagicResistance(Feature):
    """ You have advantage on saving throws against spells and other magical effects. 
    
    """
    name = "Magic Resistance"
    source = "Race (Yuan_Ti Pureblood)"

class PoisonImmunity(Feature):
    """You are immune to poison damage and the poi~oned condition. 
    
    """
    name = "Poison Immunity"
    source = "Race (Yuan_Ti Pureblood)"
>>>>>>> 9a850526
<|MERGE_RESOLUTION|>--- conflicted
+++ resolved
@@ -712,7 +712,6 @@
     name = "Call to the Wave"
     source = "Race (Water Genasi)"
 
-<<<<<<< HEAD
 # RFTLW Races
 
 class DualMind(Feature):
@@ -763,7 +762,7 @@
     """
     name = "Severed from Dreams"
     source = "Race (Kalashtar)"
-=======
+
 #monsterous races
 #bugbear
 class LongLimbed(Feature):
@@ -874,5 +873,4 @@
     
     """
     name = "Poison Immunity"
-    source = "Race (Yuan_Ti Pureblood)"
->>>>>>> 9a850526
+    source = "Race (Yuan_Ti Pureblood)"