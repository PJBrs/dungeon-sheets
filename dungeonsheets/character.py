--- conflicted
+++ resolved
@@ -160,7 +160,6 @@
     features_and_traits = "Describe any other features and abilities."
 
     _proficiencies_text = list()
-<<<<<<< HEAD
     # Magic
     spellcasting_ability = None
     _spells = list()
@@ -169,6 +168,7 @@
     # Features IN MAJOR DEVELOPMENT
     custom_features = list()
     feature_choices = list()
+
     # Appearance
     # portrait = placeholder not sure how to implement
     age = 0
@@ -184,8 +184,6 @@
     backstory = ''
     other_feats_traits = ''
     treasure = ''
-=======
->>>>>>> 4840c079
 
     def __init__(
         self,
