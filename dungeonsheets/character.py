--- conflicted
+++ resolved
@@ -145,7 +145,6 @@
     # Character-specific
     player_name = ""
     xp = 0
-<<<<<<< HEAD
     # Hit points
     hp_max = None
     hp_current = None
@@ -160,8 +159,6 @@
     armor_class = ArmorClass()
     initiative = Initiative()
     speed = Speed()
-=======
->>>>>>> ed50fe0c
     inspiration = False
     attacks_and_spellcasting = ""
     class_list = list()
