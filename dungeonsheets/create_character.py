#!/usr/bin/env python

"""Launch a system to interactively create a character."""

import logging
# logging.basicConfig(filename='character_creater.log', level=logging.DEBUG)
log = logging.getLogger(__name__)

import math
import numpy as np
import os
from random import randint
import subprocess

import npyscreen
import jinja2

from dungeonsheets import (character, race, dice, background, classes, weapons,
                           armor)


def read_version():
    version = open(os.path.join(os.path.dirname(__file__), '../VERSION')).read()
    version = version.replace('\n', '')
    return version


<<<<<<< HEAD
char_classes = {
    'Barbarian': character.Barbarian,
    'Bard': character.Bard,
    'Cleric': character.Cleric,
    'Druid': character.Druid,
    'Fighter': character.Fighter,
    'Monk': character.Monk,
    'Paladin': character.Paladin,
    'Ranger': character.Ranger,
    'Rogue': character.Rogue,
    'Sorcerer': character.Sorcerer,
    'Warlock': character.Warlock,
    'Wizard': character.Wizard
}

races = {
    'Hill Dwarf': race.HillDwarf,
    'Mountain Dwarf': race.MountainDwarf,
    'High Elf': race.HighElf,
    'Wood Elf': race.WoodElf,
    'Dark Elf': race.DarkElf,
    'Lightfoot Halfling': race.LightfootHalfling,
    'Stout Halfling': race.StoutHalfling,
    'Human': race.Human,
    'Dragonborn': race.Dragonborn,
    'Gnome': race.Gnome,
    'Forest Gnome': race.ForestGnome,
    'Rock Gnome': race.RockGnome,
    'Half-Elf': race.HalfElf,
    'Half-Orc': race.HalfOrc,
    'Tiefling': race.Tiefling,
}


backgrounds = (background.Acolyte, background.Charlatan,
               background.Criminal, background.Spy,
               background.Entertainer, background.Gladiator,
               background.FolkHero, background.GuildArtisan,
               background.GuildMerchant, background.Hermit,
               background.Noble, background.Knight,
               background.Outlander, background.Sage,
               background.Sailor, background.Pirate,
               background.Soldier, background.Urchin)
backgrounds = {bg.name: bg for bg in backgrounds}
=======
char_classes = {c.name: c for c in classes.available_classes}

races = {r.name: r for r in race.available_races}

backgrounds = {b.name: b for b in background.available_backgrounds}

all_weapons = (weapons.simple_melee_weapons + weapons.martial_melee_weapons +
               weapons.simple_ranged_weapons + weapons.martial_ranged_weapons)


class LinkedListForm(npyscreen.ActionForm):
    prev_page = None
    this_page = None
    next_page = None

    def __init__(self, formid, *args, **kwargs):
        self.this_page = formid
        super().__init__(*args, **kwargs)

    def to_next(self):
        self.parentApp.setNextForm(self.next_page)

    def to_prev(self):
        self.parentApp.setNextForm(self.prev_page)

    def add_next(self, next_name):
        new_next = self.parentApp.getForm(next_name)
        if self.next_page:
            current_next = self.parentApp.getForm(self.next_page)
            current_next.prev_page = next_name
        new_next.next_page = self.next_page
        new_next.prev_page = self.this_page
        self.next_page = next_name

    def add_prev(self, prev_name):
        new_prev = self.parentApp.getForm(prev_name)
        if self.prev_page:
            current_prev = self.parentApp.getForm(self.prev_page)
            current_prev.next_page = prev_name
        new_prev.prev_page = self.prev_page
        new_prev.next_page = self.this_page
        self.prev_page = prev_name

    def prune(self):
        if self.next_page:
            next_form = self.parentApp.getForm(self.next_page)
            next_form.prev_page = self.prev_page
        if self.prev_page:
            prev_form = self.parentApp.getForm(self.prev_page)
            prev_form.next_page = self.next_page
        self.parentApp.removeForm(self.this_page)
>>>>>>> f675c9c9


class App(npyscreen.NPSAppManaged):
    # STARTING_FORM = 'SKILLS'
    character = None
    n_classes = 1
    
    def save_character(self):
        # Save the file
        filename = self.getForm("SAVE").filename.value
        self.character.save(filename, template_file='empty_template.txt')
        # Create the PDF character sheet
        if self.getForm('SAVE').make_pdf.value:
            log.debug("Creating PDF")
            self.character.to_pdf(filename)
            subprocess.call(['makesheets', filename])

    def update_max_hp_roll(self):
        abil = self.getForm("ABILITIES")
        # Update max HP based on the class
        hit_dice = [dice.read_dice_str(d)
                    for d in self.character.hit_dice.split(' + ')]
        const = int((int(abil.constitution.value) - 10)/2)
        hp_max = f"{hit_dice[0].faces + self.character.level*const}"
        hds = {}
        for i, hd in enumerate(hit_dice):
            num = hd.num
            if i == 0:
                num -= 1
            if hd.faces not in hds:
                hds[hd.faces] = 0
            hds[hd.faces] += num
        for faces, num in hds.items():
            hp_max += f' + {num}d{faces}'
        abil.hp_roll_text.value = "Enter (or roll) your Max HP: " + hp_max
        abil.display()

    def reroll_max_hp(self):
        abil = self.getForm("ABILITIES")
        # Update max HP based on the class
        hit_dice = [dice.read_dice_str(d)
                    for d in self.character.hit_dice.split(' + ')]
        const = int((int(abil.constitution.value) - 10)/2)
        # Assume first hd given is from primary class
        hp_max = hit_dice[0].faces + const
        for i, hd in enumerate(hit_dice):
            num = hd.num
            if i == 0:
                num -= 1
            for d in range(num):
                hp_max += np.random.randint(low=1, high=hd.faces+1) + const
        abil.hp_max.value = str(hp_max)
        abil.display()
            
    def set_default_hp_max(self):
        abil = self.getForm("ABILITIES")
        # Update max HP based on the class
        hit_dice = [dice.read_dice_str(d)
                    for d in self.character.hit_dice.split(' + ')]
        const = int((int(abil.constitution.value) - 10)/2)
        # Assume first hd given is from primary class
        hp_max = hit_dice[0].faces + const
        for i, hd in enumerate(hit_dice):
            num = hd.num
            if i == 0:
                num -= 1
            for d in range(num):
                hp_max += math.ceil(hd.faces/2) + const
        log.debug("Updating max hp: %d", hp_max)
        abil.hp_max.value = str(hp_max)
        abil.display()
    
    def onStart(self):
        self.character = character.Character()
        self.character.class_list = []
        self.addForm("MAIN", BasicInfoForm, name="Basic Info:", formid='MAIN')
        self.addForm("RACE", RaceForm, name="Select your character's race:",
                     formid='RACE')
        self.addForm("CLASS1", CharacterClassForm, name="Select your character's primary class:",
                     formid='CLASS1')
        self.addForm("BACKGROUND", BackgroundForm, name="Choose background:",
                     formid='BACKGROUND')
        self.addForm("ALIGNMENT", AlignmentForm,
                     name="Select your character's alignment:",
                     formid='ALIGNMENT')
        self.addForm("ABILITIES", AbilityScoreForm,
                     name="Choose ability scores:", formid='ABILITIES')
        self.addForm("SKILLS", SkillForm, name="Choose skill proficiencies",
                     formid='SKILLS')
        self.addForm("WEAPONS", WeaponForm, name="Choose weapons",
                     formid='WEAPONS')
        self.addForm("ARMOR", ArmorForm, name="Choose armor",
                     formid='ARMOR')
        self.addForm("PERSONALITY", PersonalityForm, name="Describe your character",
                     formid='PERSONALITY')
        self.addForm("SAVE", SaveForm, name="Save character:", formid='SAVE')

        # Initialized the DoublyLinkedList
        forms = ['MAIN', 'RACE', 'CLASS1', 'BACKGROUND', 'ALIGNMENT',
                 'ABILITIES', 'SKILLS', 'WEAPONS', 'ARMOR', 'PERSONALITY',
                 'SAVE']
        for i in range(len(forms)-1):
            form = self.getForm(forms[i])
            form.add_next(forms[i+1])


class BasicInfoForm(LinkedListForm):
    def create(self):
        self.name = self.add(
            npyscreen.TitleText, name="Character Name:", use_two_lines=False)
        self.player_name = self.add(
            npyscreen.TitleText, name="Player Name:", use_two_lines=False)
    
    def on_ok(self):
        # Update the default filename
        name = self.name.value or "New Character"
        if name == '':
            filename = 'new_character.py'
        else:
            filename = f'{name.split(" ")[0].lower()}.py'
        save_form = self.parentApp.getForm('SAVE')
        save_form.filename.value = filename
        self.parentApp.character.name = self.name.value
        self.parentApp.character.player_name = self.player_name.value
        super().to_next()
    
    def on_cancel(self):
        raise KeyboardInterrupt

    
class RaceForm(LinkedListForm):
    def create(self):
        self.race = self.add(
            npyscreen.TitleSelectOne, name="Race:", values=tuple(races.keys()))
    
    def on_ok(self):
        if len(self.race.get_selected_objects()) >= 1:
            selected_race = self.race.get_selected_objects()[0]
            SelectedRace = races[selected_race]
            log.debug('Selected character race: %s', SelectedRace.name)
            self.parentApp.character.race = SelectedRace
            super().to_next()

    def on_cancel(self):
        super().to_prev()
        

class CharacterClassForm(LinkedListForm):
    class_num = 1

    def __init__(self, num=1, **kwargs):
        self.class_num = num
        self.class_options = list(char_classes.keys())
        super().__init__(**kwargs)

    @property
    def subclass_page(self):
        key = "SUBCLASS{:d}".format(self.class_num)
        if key in self.parentApp._Forms:
            return self.parentApp.getForm(key)
        else:
            return None

    @property
    def next_multiclass_page(self):
        key = "CLASS{:d}".format(self.class_num+1)
        if key in self.parentApp._Forms:
            return self.parentApp.getForm(key)
        else:
            return None

    def update_options(self):
        if len(self.parentApp.character.class_list) == 0:
            return
        else:
            self.class_options = list(char_classes.keys())
            for c in self.parentApp.character.class_list[:self.class_num-1]:
                self.class_options.remove(c.name)
            self.character_class.values = sorted(tuple(self.class_options))
            self.character_class.update()
        
    def create(self):
        if self.class_num > 1:
            self.add(npyscreen.FixedText, editable=False,
                     value="Current Classes: {}".format(
                         self.parentApp.character.name))
        if self.class_num == 1:
            t = 'Primary Class:'
        else:
            t = 'Class #{:d}:'.format(self.class_num)
        for c in self.parentApp.character.class_list:
            self.class_options.remove(c.name)
        if self.class_num == 1:
            self.multiclass = self.add(npyscreen.Checkbox, name="Add Multiclass?".format(self.class_num + 1), value=False)
        else:
            self.multiclass = self.add(npyscreen.Checkbox, name="Add Class #{:d}?".format(self.class_num + 1), value=False)
        self.level = self.add(
            npyscreen.TitleText, name='Level:', value="1", use_two_lines=False)
        self.character_class = self.add(
            npyscreen.TitleSelectOne, name=t, values=tuple(self.class_options))

    def add_multiclass_page(self):
        new_name = "CLASS{:d}".format(self.class_num + 1)
        new_form = self.parentApp.addForm(new_name,
                                          CharacterClassForm,
                                          name="Select your character's Class #{:d}:".format(self.class_num + 1),
                                          num=self.class_num+1,
                                          formid=new_name)
        self.add_next(new_name)
        return new_form

    def add_subclass_page(self, newclass, level):
        new_name = 'SUBCLASS{:d}'.format(self.class_num)
        new_form = self.parentApp.addForm(new_name,
                                          SubclassForm,
                                          name="Select your {:s} Subclass".format(newclass.name),
                                          newclass=newclass,
                                          level=level,
                                          num=self.class_num,
                                          formid=new_name)
        self.add_next(new_name)
        return new_form
        
    def on_ok(self):
        if len(self.character_class.get_selected_objects()) >= 1:
            selected_class = self.character_class.get_selected_objects()[0]
            selected_class = char_classes[selected_class]
            log.debug('Selected character class %s', selected_class.name)
            # replace later classes if we've backed up
            self.parentApp.character.class_list = self.parentApp.character.class_list[:self.class_num-1]
            self.parentApp.character.add_class(cls=selected_class,
                                               level=int(self.level.value),
                                               subclass=None)
            # add multiclass page if not exists yet
            if self.multiclass.value:
                if self.next_multiclass_page is None:
                    self.add_multiclass_page()
                else:
                    self.next_multiclass_page.update_options()
            else:
                # in case returned a page, prune any future multiclasses
                while self.next_page != 'BACKGROUND':
                    f = self.parentApp.getForm(self.next_page)
                    f.prune()
            if int(self.level.value) >= selected_class.subclass_select_level:
                if not self.subclass_page:
                    self.add_subclass_page(newclass=selected_class,
                                           level=int(self.level.value))
            else:
                if self.subclass_page is not None:
                    f = self.parentApp.getForm(self.next_page)
                    f.prune()
            super().to_next()
        
    def on_cancel(self):
        super().to_prev()


class SubclassForm(LinkedListForm):
    def __init__(self, newclass, level, num=1, **kwargs):
        self.class_num = num
        self.parent_class = newclass
        if len(newclass.subclasses_available) > 0:
            self.subclass_options = [sc.name for sc in newclass.subclasses_available]
        else:
            self.subclass_options = ('None',)
        self.level = level
        super().__init__(**kwargs)
    
    def create(self):
        self.subclass = self.add(
            npyscreen.TitleSelectOne, name="Subclass:",
            values=tuple(self.subclass_options))
        
    def on_ok(self):
        if len(self.subclass.get_selected_objects()) >= 1:
            sc = self.subclass.get_selected_objects()[0]
            if sc in [None, '', 'None']:
                sc = None
            self.parentApp.character.class_list = self.parentApp.character.class_list[:self.class_num-1]
            self.parentApp.character.add_class(cls=self.parent_class,
                                               level=self.level,
                                               subclass=sc)
            super().to_next()
            
    def on_cancel(self):
        super().to_prev()


class BackgroundForm(LinkedListForm):
    def create(self):
        self.background = self.add(
            npyscreen.TitleSelectOne,
            name="Background:", values=tuple(backgrounds.keys()))
    
    def on_ok(self):
        if len(self.background.get_selected_objects()) >= 1:
            selected_bg = self.background.get_selected_objects()[0]
            Background = backgrounds[selected_bg]
            self.parentApp.character.background = Background()
            # Update the languages based on background and race
            race_languages = self.parentApp.character.race.languages
            languages = Background.languages + race_languages
            self.parentApp.character.languages = ', '.join(languages)
            log.debug("Selected character background: %s", Background.name)
            super().to_next()
    
    def on_cancel(self):
        super().to_prev()


class AlignmentForm(LinkedListForm):
    """Choose your character's alignment."""
    alignments = ('Lawful good', 'Neutral good', 'Chaotic good',
                  'Lawful neutral', 'True neutral', 'Chaotic neutral',
                  'Lawful evil', 'Neutral evil', 'Chaotic evil', )

    def create(self):
        self.alignment = self.add(
            npyscreen.TitleSelectOne, name="Alignment:", values=self.alignments)
    
    def on_ok(self):
        if len(self.alignment.get_selected_objects()) >= 1:
            selected_alignment = self.alignment.get_selected_objects()[0]  # values[self.alignment.value]
            log.debug('Selected character alignment %s', selected_alignment)
            self.parentApp.character.alignment = selected_alignment
            # prep additions to abilities page
            self.parentApp.getForm('ABILITIES').prep()
            super().to_next()
    
    def on_cancel(self):
        super().to_prev()


class AbilityScoreForm(LinkedListForm):
    num_rolls = 0

    def roll_dice(self):
        """Get six ability scores that can then be assigned to abilities.""" 
        def roll_score():
            # Roll 4 dice and add the 3 highest
            rolls = (randint(1, 6) for i in range(4))
            score = sum(sorted(rolls)[-3:])
            return score
        scores = (roll_score() for i in range(6))
        return tuple(sorted(scores, reverse=True))

    def default_array(self):
        return (15, 14, 13, 12, 10, 8)

    def reroll(self, widget=None):
        self.num_rolls += 1
        new_scores = self.roll_dice()
        self.score_options.value = str(new_scores)[1:-1]
        self.score_options.update()
        self.reroll_button.value = False
        self.reroll_button.name = 'Reroll'
        self.reroll_button.update()
        self.default_button.value = False
        self.default_button.update()

    def set_default(self, widget=None):
        new_scores = self.default_array()
        self.score_options.value = str(new_scores)[1:-1]
        self.score_options.update()
        self.default_button.value = True
        self.default_button.update()

    def reroll_hp(self, widget=None):
        self.parentApp.reroll_max_hp()
        self.parentApp.update_max_hp_roll()
    
    def create(self):
        self.roll_text = self.add(npyscreen.FixedText, editable=False,
                                  value="Take the six rolls below and assign each one to an ability.")
        self.score_options = self.add(
            npyscreen.TitleFixedText, name="Rolls:", editable=False,
            value=str(self.default_array())[1:-1])
        self.default_button = self.add(npyscreen.MiniButtonPress,
                                       name="Use Default Rolls",
                                       when_pressed_function=self.set_default)
        self.reroll_button = self.add(npyscreen.MiniButtonPress,
                                      name="Reroll",
                                      when_pressed_function=self.reroll)

    def prep(self):
        attrs = ('strength', 'dexterity', 'constitution',
                 'intelligence', 'wisdom', 'charisma')
        self.class_text = self.add(npyscreen.FixedText, editable=False,
                                  value="Key stats for your primary class {:s} are listed with **".format(self.parentApp.character.primary_class.name))
        self.race_text = self.add(npyscreen.FixedText, editable=False,
                                  value="Do not add racial bonuses, they will be added for you as listed.")
        for attr in attrs:
            if attr in self.parentApp.character.primary_class.primary_abilities:
                name = '**' + attr
            else:
                name = '' + attr
            race_bonus = getattr(self.parentApp.character.race,
                                 f'{attr}_bonus')
            if race_bonus != 0:
                name += '({:+d})'.format(race_bonus)
            name += ':'
            new_fld = self.add(npyscreen.TitleText,
                               name=name,
                               begin_entry_at=24, value='10')
            setattr(self, attr, new_fld)
        self.hp_roll_text = self.add(npyscreen.FixedText, editable=False,
                                     value="")
        self.hp_reroll_buttom = self.add(npyscreen.MiniButtonPress,
                                         name="Reroll Max HP",
                                         when_pressed_function=self.reroll_hp)
        self.hp_max = self.add(npyscreen.TitleText, name="Max HP:")
        self.parentApp.update_max_hp_roll()
        self.parentApp.set_default_hp_max()

    def on_ok(self):
        attrs = ('strength', 'dexterity', 'constitution',
                 'intelligence', 'wisdom', 'charisma', 'hp_max')
        for attr in attrs:
            fld = getattr(self, attr)
            race_bonus = getattr(self.parentApp.character.race,
                                 f'{attr}_bonus', 0)
            try:
                val = int(float(fld.value))
            except ValueError:
                # Not an integer, so clear the field
                val = 10
            val += race_bonus
            log.debug("Setting %s to %s", attr, str(val))
            # Update the "character" with new values
            setattr(self.parentApp.character, attr, val)
        super().to_next()
    
    def on_cancel(self):
        super().to_prev()


class SkillForm(LinkedListForm):
    def while_editing(self):
        # Update the static skills for race and background
        bg_skills = self.parentApp.character.background.skill_proficiencies
        self.bg_skills.value = str(bg_skills)[1:-1].replace("'", "")
        race_skills = self.parentApp.character.race.skill_proficiencies
        self.race_skills.value = str(race_skills)[1:-1].replace("'", "")
        # Now set the available discretionary choices
        choices = (self.parentApp.character.primary_class.class_skill_choices +
                   self.parentApp.character.race.skill_choices +
                   self.parentApp.character.background.skill_choices)
        static_skills = bg_skills + race_skills
        choices = set([c for c in choices if c.lower() not in static_skills])
        self.skill_proficiencies.set_values(sorted(tuple(choices)))
        self.update_remaining()
    
    def update_remaining(self, widget=None):
        num_choices = (self.parentApp.character.primary_class.num_skill_choices +
                       self.parentApp.character.race.num_skill_choices +
                       self.parentApp.character.background.num_skill_choices)
        num_selected = len(self.skill_proficiencies.value)
        remaining = num_choices - num_selected
        log.debug(f'Remaining: {remaining}')
        self.remaining.value = str(remaining)
        self.display()
    
    def create(self):
        self.bg_skills = self.add(
            npyscreen.TitleText, name="Background:",
            value="", editable=False)
        self.race_skills = self.add(
            npyscreen.TitleText, name="Racial:",
            value="", editable=False)
        self.remaining = self.add(
            npyscreen.TitleText, name="Remaining:",
            value=0, editable=False)
        self.skill_proficiencies = self.add(
            npyscreen.TitleMultiSelect, name="Skill Proficiencies:",
            values=(),
            value_changed_callback=self.update_remaining)
    
    def on_ok(self):
        new_skills = self.skill_proficiencies.get_selected_objects()
        if new_skills is not None:
            new_skills = tuple(s.lower() for s in new_skills)
        else:
            new_skills = ()
        bg_skills = tuple(self.parentApp.character.background.skill_proficiencies)
        race_skills = tuple(self.parentApp.character.race.skill_proficiencies)
        all_skills = new_skills + bg_skills + race_skills
        self.parentApp.character.skill_proficiencies = all_skills
        self.parentApp.getForm('WEAPONS').update_options()
        log.debug(f"Skill proficiencies: {all_skills}")
        super().to_next()
    
    def on_cancel(self):
        super().to_prev()


class WeaponForm(LinkedListForm):
    def create(self):
        self.instructions = self.add(
            npyscreen.FixedText, editable=False,
            value=("Please select your weapons."))
        self.remaining = self.add(
            npyscreen.TitleText, name="Remaining:",
            value=3, editable=False)
        self.weapons = self.add(
            npyscreen.TitleMultiSelect, name="Weapons:",
            values=tuple([wpn.name for wpn in all_weapons]),
            value_changed_callback=self.update_remaining)
    
    def on_ok(self):
        new_weapons = self.weapons.get_selected_objects()
        if new_weapons is not None:
            new_weapons = tuple(s.lower() for s in new_weapons)
        else:
            new_weapons = ()
        for wpn in new_weapons:
            self.parentApp.character.wield_weapon(wpn)
        log.debug(f"Weapons wielded: {new_weapons}")
        super().to_next()
    
    def update_remaining(self, widget=None):
        num_choices = 3
        num_selected = len(self.weapons.value)
        remaining = num_choices - num_selected
        log.debug(f'Remaining: {remaining}')
        self.remaining.value = str(remaining)
        self.display()
    
    def update_options(self):
        available_weapons = []
        for wpn in all_weapons:
            if self.parentApp.character.is_proficient(wpn()):
                available_weapons.append(wpn.name)
        self.weapons.values = available_weapons
        self.parentApp.getForm('ARMOR').update_options()
        self.display()
    
    def on_cancel(self):
        super().to_prev()


class ArmorForm(LinkedListForm):
    def create(self):
        self.instructions = self.add(
            npyscreen.FixedText, editable=False,
            value=("Please select your armor."))
        self.shield = self.add(npyscreen.Checkbox, name="Shield? ",
                               value=False)
        self.armor = self.add(
            npyscreen.TitleSelectOne, name="Armor:",
            values=tuple([a.name for a in ([armor.NoArmor] + armor.all_armors)]))
        
    def on_ok(self):
        my_armor = self.armor.get_selected_objects()[0]
        if my_armor.lower() is not "no armor":
            self.parentApp.character.wear_armor(my_armor)
        if self.shield.value:
            self.parentApp.character.wield_shield('shield')
        super().to_next()
    
    def update_options(self):
        available_armors = [armor.NoArmor]
        proficiencies = self.parentApp.character.proficiencies_text.lower()
        if ('light armor' in proficiencies) or ('all armor' in proficiencies):
            available_armors.extend(armor.light_armors)
        if ('medium armor' in proficiencies) or ('all armor' in proficiencies):
            available_armors.extend(armor.medium_armors)
        if ('heavy armor' in proficiencies) or ('all armor' in proficiencies):
            available_armors.extend(armor.heavy_armors)
        self.armor.values = [a.name for a in available_armors]
        self.display()
    
    def on_cancel(self):
        super().to_prev()


class PersonalityForm(LinkedListForm):
    def create(self):
        self.instructions = self.add(
            npyscreen.FixedText, editable=False,
            value=("Please describe your character's personality."))
        self.add(npyscreen.FixedText, editable=False,
                value=" ")
        self.pers_instr = self.add(npyscreen.FixedText, editable=False,
                value="Describe how your character behaves/interacts with others?")
        self.personality_traits = self.add(npyscreen.TitleText,
                                           name='Personality Traits: ',
                                           begin_entry_at=24)
        self.add(npyscreen.FixedText, editable=False,
                value=" ")
        self.ideal_instr = self.add(npyscreen.FixedText, editable=False,
                                    value="Describe what values does your character believes in?")
        self.ideals = self.add(
            npyscreen.TitleText, name='Ideals: ', begin_entry_at=24)
        self.add(npyscreen.FixedText, editable=False,
                value=" ")
        self.bond_instr = self.add(npyscreen.FixedText, editable=False,
                                   value="Describe your character's commitments or ongoing quests.")
        self.bonds = self.add(
            npyscreen.TitleText, name='Bonds: ', begin_entry_at=24)
        self.add(npyscreen.FixedText, editable=False,
                value=" ")
        self.flaw_instr = self.add(npyscreen.FixedText, editable=False,
                                   value="Describe your character's interesting flaws.")
        self.flaws = self.add(
            npyscreen.TitleText, name='Flaws: ', begin_entry_at=24)
        self.add(npyscreen.FixedText, editable=False,
                value=" ")
        self.feat_instr = self.add(npyscreen.FixedText, editable=False,
                                   value="Describe any other notable features or abilities.")
        self.features = self.add(
            npyscreen.TitleText, name='Features: ', begin_entry_at=24)
        
    def on_ok(self):
        if self.personality_traits.value:
            self.parentApp.character.personality_traits = self.personality_traits.value
        if self.ideals.value:
            self.parentApp.character.ideals = self.ideals.value
        if self.bonds.value:
            self.parentApp.character.bonds = self.bonds.value
        if self.flaws.value:
            self.parentApp.character.flaws = self.flaws.value
        if self.features.value:
            self.parentApp.character.features_and_traits = self.featurs.value
        super().to_next()
    
    def on_cancel(self):
        super().to_prev()


class SaveForm(LinkedListForm):
    def create(self):
        self.instructions = self.add(
            npyscreen.FixedText, editable=False,
            value=("Your character will be saved in the file given below. "
                   "After saving, edit this file to finish your personality, "
                   "weapons, etc."))
        self.filename = self.add(
            npyscreen.TitleText, name='Filename:')
        self.make_pdf = self.add(npyscreen.Checkbox, name="Create PDF:",
                                 value=True)

    def on_ok(self):
        super().to_next()
    
    def on_cancel(self):
        super().to_prev()


def main():
    my_app = App()
    
    try:
        my_app.run()
    except KeyboardInterrupt:
        log.error("Aborted by user request")
    else:
        my_app.save_character()


if __name__ == '__main__':
    main()<|MERGE_RESOLUTION|>--- conflicted
+++ resolved
@@ -25,52 +25,6 @@
     return version
 
 
-<<<<<<< HEAD
-char_classes = {
-    'Barbarian': character.Barbarian,
-    'Bard': character.Bard,
-    'Cleric': character.Cleric,
-    'Druid': character.Druid,
-    'Fighter': character.Fighter,
-    'Monk': character.Monk,
-    'Paladin': character.Paladin,
-    'Ranger': character.Ranger,
-    'Rogue': character.Rogue,
-    'Sorcerer': character.Sorcerer,
-    'Warlock': character.Warlock,
-    'Wizard': character.Wizard
-}
-
-races = {
-    'Hill Dwarf': race.HillDwarf,
-    'Mountain Dwarf': race.MountainDwarf,
-    'High Elf': race.HighElf,
-    'Wood Elf': race.WoodElf,
-    'Dark Elf': race.DarkElf,
-    'Lightfoot Halfling': race.LightfootHalfling,
-    'Stout Halfling': race.StoutHalfling,
-    'Human': race.Human,
-    'Dragonborn': race.Dragonborn,
-    'Gnome': race.Gnome,
-    'Forest Gnome': race.ForestGnome,
-    'Rock Gnome': race.RockGnome,
-    'Half-Elf': race.HalfElf,
-    'Half-Orc': race.HalfOrc,
-    'Tiefling': race.Tiefling,
-}
-
-
-backgrounds = (background.Acolyte, background.Charlatan,
-               background.Criminal, background.Spy,
-               background.Entertainer, background.Gladiator,
-               background.FolkHero, background.GuildArtisan,
-               background.GuildMerchant, background.Hermit,
-               background.Noble, background.Knight,
-               background.Outlander, background.Sage,
-               background.Sailor, background.Pirate,
-               background.Soldier, background.Urchin)
-backgrounds = {bg.name: bg for bg in backgrounds}
-=======
 char_classes = {c.name: c for c in classes.available_classes}
 
 races = {r.name: r for r in race.available_races}
@@ -122,7 +76,6 @@
             prev_form = self.parentApp.getForm(self.prev_page)
             prev_form.next_page = self.next_page
         self.parentApp.removeForm(self.this_page)
->>>>>>> f675c9c9
 
 
 class App(npyscreen.NPSAppManaged):
