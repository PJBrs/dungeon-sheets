from .spells import Spell


class GaseousForm(Spell):
<<<<<<< HEAD
    """You transform a willing creature you touch, along with everything it's wearing 
    and carrying, into a misty cloud for the duration. The spell ends if the 
    creature drops to 0 hit points. An incorporeal creature isn't affected.
    
    While 
    in this form, the target's only method of movement is a flying speed of 10 feet.
     The target can enter and occupy the space of another creature. The target has 
    resistance to nonmagical damage, and it has advantage on Strength, Dexterity, 
    and Constitution saving throws. The target can pass through small holes, narrow 
    openings, and even mere cracks, though it treats liquids as though they were 
    solid surfaces. The target can't fall and remains hovering in the air even when 
    stunned or otherwise incapacitated.
    
    While in the form of a misty cloud, the 
    target can't talk or manipulate objects, and any objects it was carrying or 
    holding can't be dropped, used, or otherwise interacted with. The target can't 
=======
    """You transform a willing creature you touch, along with everything it’s wearing
    and carrying, into a misty cloud for the duration. The spell ends if the
    creature drops to 0 hit points. An incorporeal creature isn’t affected.

    While
    in this form, the target’s only method of movement is a flying speed of 10 feet.
     The target can enter and occupy the space of another creature. The target has
    resistance to nonmagical damage, and it has advantage on Strength, Dexterity,
    and Constitution saving throws. The target can pass through small holes, narrow
    openings, and even mere cracks, though it treats liquids as though they were
    solid surfaces. The target can’t fall and remains hovering in the air even when
    stunned or otherwise incapacitated.

    While in the form of a misty cloud, the
    target can’t talk or manipulate objects, and any objects it was carrying or
    holding can’t be dropped, used, or otherwise interacted with. The target can’t
>>>>>>> f54baa94
    attack or cast spells.
    """
    name = "Gaseous Form"
    level = 3
    casting_time = "1 action"
    casting_range = "Touch"
    components = ('V', 'S', 'M')
    materials = """A bit of gauze and a wisp of smoke"""
    duration = "Concentration, up to 1 hour"
    ritual = False
    magic_school = "Transmutation"
    classes = ('Sorcerer', 'Warlock', 'Wizard')


class Gate(Spell):
    """You conjure a portal linking an unoccupied space you can see within range to a
    precise location on a different plane of existence. The portal is a circular
    opening, which you can make 5 to 20 feet in diameter. You can orient the portal
    in any direction you choose. The portal lasts for the duration.

    The portal has
    a front and a back on each plane where it appears. Travel through the portal is
    possible only by moving through its front. Anything that does so is instantly
    transported to the other plane, appearing in the unoccupied space nearest to the
     portal.

    Deities and other planar rulers can prevent portals created by this
    spell from opening in their presence or anywhere within their domains.

    When you
<<<<<<< HEAD
     cast this spell, you can speak the name of a specific creature (a pseudonym, 
    title, or nickname doesn't work). If that creature is on a plane other than the 
    one you are on, the portal opens in the named creature's immediate vicinity and 
    draws the creature through it to the nearest unoccupied space on your side of 
    the portal. You gain no special power over the creature, and it is free to act 
=======
     cast this spell, you can speak the name of a specific creature (a pseudonym,
    title, or nickname doesn’t work). If that creature is on a plane other than the
    one you are on, the portal opens in the named creature’s immediate vicinity and
    draws the creature through it to the nearest unoccupied space on your side of
    the portal. You gain no special power over the creature, and it is free to act
>>>>>>> f54baa94
    as the Dm deems appropriate. It might leave, attack you, or help you.
    """
    name = "Gate"
    level = 9
    casting_time = "1 action"
    casting_range = "60 feet"
    components = ('V', 'S', 'M')
    materials = """A diamond worth at least 5,000 gp"""
    duration = "Concentration, up to 1 minute"
    ritual = False
    magic_school = "Conjuration"
    classes = ('Cleric', 'Sorcerer', 'Wizard')


class Geas(Spell):
    """You place a magical command on a creature that you can see within range, forcing
     it to carry out some service or refrain from some action or course of actiity
    as you decide.
<<<<<<< HEAD
    If the creature can understand you, it must succeed on a Wisdom 
    saving throw or become charmed by you for the duration. While the creature is 
    charmed by you, it takes 5d10 psychic damage each time it acts in a manner 
    directly counter to your instructions, but no more than once each day. A 
    creature that can't understand you is unaffected by the spell.
    
    You can issue 
=======
    If the creature can understand you, it must succeed on a Wisdom
    saving throw or become charmed by you for the duration. While the creature is
    charmed by you, it takes 5d10 psychic damage each time it acts in a manner
    directly counter to your instructions, but no more than once each day. A
    creature that can’t understand you is unaffected by the spell.

    You can issue
>>>>>>> f54baa94
    any command you choose, short of an activity that would result in certain death.
     Should you issue a suicidal command, the spell ends. You can end the spell
    early by using an action to dismiss it. A remove curse, greater restoration, or
    wish spell also ends it.
<<<<<<< HEAD
    
    At Higher Levels: When you cast this spell usinga 
    spell slot of 7th or 8th level, the duration is 1 year.
    When you cast this 
    spell using a spell slot of 9th level, the spell lasts until it is ended by one 
=======

    At Higher Levels: When you cast this spell usinga
    spell slot of 7th or 8th level, the duration is 1 year.
    When you cast this
    spell using a spell slot of 9th level, the spell lasts until it is ended by one
>>>>>>> f54baa94
    of the spells mentioned above.
    """
    name = "Geas"
    level = 5
    casting_time = "1 minute"
    casting_range = "60 feet"
    components = ('V',)
    materials = """"""
    duration = "30 days"
    ritual = False
    magic_school = "Enchantment"
    classes = ('Bard', 'Cleric', 'Druid', 'Paladin', 'Wizard')


class GentleRepose(Spell):
<<<<<<< HEAD
    """You touch a corpse or other remains. For the duration, the target is protected 
    from decay and can't become undead.
    
=======
    """You touch a corpse or other remains. For the duration, the target is protected
    from decay and can’t become undead.

>>>>>>> f54baa94
    The spell also effectively extends the time
     limit on raising the target from the dead, since days spent under the influence
     of this spell don't count against the time limit of spells such as raise dead.
    """
    name = "Gentle Repose"
    level = 2
    casting_time = "1 action"
    casting_range = "Touch"
    components = ('V', 'S', 'M')
    materials = """A pinch of salt and one copper piece placed on each of the corpse's eyes, which must remain there for the duration"""
    duration = "10 days"
    ritual = True
    magic_school = "Necromancy"
    classes = ('Cleric', 'Wizard')


class GiantInsect(Spell):
    """You transform up to ten centipedes, three spiders, five wasps, or one scorpion
    within range into giant versions of their natural forms for the duration. A
    centipede becomes a giant centipede, a spider becaomes a giant spider, a wasp
    becomes a giant wasp, and a scorpion becomes a giant scorpion.

    Each creature
    obeys your verbal commands, and in combat, they act on your turn each round. The
     DM has the statistics for these creatures and resolves their actions and
    movement.

    A creature remains in its giant size for the duration, until it drops
     to 0 hit points, or until you use an action to dismiss the effect on it.

    The
    DM might allow you to choose different targets. For example, if you transform a
    bee, its giant version might have the same statistics as a giant wasp.
    """
    name = "Giant Insect"
    level = 4
    casting_time = "1 action"
    casting_range = "30 feet"
    components = ('V', 'S')
    materials = """"""
    duration = "Concentration, up to 10 minutes"
    ritual = False
    magic_school = "Transmutation"
    classes = ('Druid',)


class Glibness(Spell):
    """Until the spell ends, when you make a Charisma check, you can replace the number
     you roll with a 15. Additionally, no matter what you say, magic that would
    determine if you are telling the truth indicates that you are being truthful.
    """
    name = "Glibness"
    level = 8
    casting_time = "1 action"
    casting_range = "Self"
    components = ('V',)
    materials = """"""
    duration = "1 hour"
    ritual = False
    magic_school = "Transmutation"
    classes = ('Bard', 'Warlock')


class GlobeOfInvulnerability(Spell):
    """An immobile, faintly shimmering barrier springs into existence in a 10-foot
    radius around you and remains for the duration.

    Any spell of 5th level or lower
<<<<<<< HEAD
     cast from outside the barrier can't affect creatures or objects within it, even
     if the spell is cast using a higher level spell slot. Such a spell can target 
    creatures and objects within the barrier, but the spell has no effect on them. 
    Similarly, the area within the barrier is excluded from the areas affected by 
=======
     cast from outside the barrier can’t affect creatures or objects within it, even
     if the spell is cast using a higher level spell slot. Such a spell can target
    creatures and objects within the barrier, but the spell has no effect on them.
    Similarly, the area within the barrier is excluded from the areas affected by
>>>>>>> f54baa94
    such spells.

    At Higher Levels: When you cast this spell using a spell slot of
    7th level or higher, the barrier blocks spells of one level higher for each slot
     level above 6th.
    """
    name = "Globe Of Invulnerability"
    level = 6
    casting_time = "1 action"
    casting_range = "Self (10-foot radius)"
    components = ('V', 'S', 'M')
    materials = """A glass or crystal bead that shatters when the spell ends"""
    duration = "Concentration, up to 1 minute"
    ritual = False
    magic_school = "Abjuration"
    classes = ('Sorcerer', 'Wizard')


class GlyphOfWarding(Spell):
    """When you cast this spell, you inscribe a glyph that harms other creatures,
    either upon a surface (such as a table or a section of floor or wall) or within
    an object that can be closed (such as a book, a scroll, or a treasure chest) to
    conceal the glyph.
    If you choose a surface, the glyph can cover an area of the
    surface no larger than 10 feet in diameter. If you choose an object, that object
     must remain in its place; if the object is moved more than 10 feet from where
    you cast this spell, the glyph is broken, and the spell ends without being
    triggered.

    The glyph is nearly invisible and requires a successful Intelligence
     (Investigation) check against your spell save DC to be found.

    You decide what
    triggers the glyph when you cast the spell. For glyphs inscribed on a surface,
    the most typical triggers include touching or standing on the glyph, removing
    another object covering the glyph, approaching within a certain distance of the
    glyph, or manipulating the object on which the glyph is inscribed. For glyphs
    inscribed within an object, the most common triggers include opening that
    object, approaching within a certain distance of the object, or seeing or
    reading the glyph. Once a glyph is triggered, this spell ends.
<<<<<<< HEAD
    
    You can further 
    refine the trigger so the spell activates only under certain circumstances or 
    according to physical characteristics (such as height or weight), creature kind 
    (for example, the ward could be set to affect aberrations or drow), or 
    alignment. You can also set conditions for creatures that don't trigger the 
=======

    You can further
    refine the trigger so the spell activates only under certain circumstances or
    according to physical characteristics (such as height or weight), creature kind
    (for example, the ward could be set to affect aberrations or drow), or
    alignment. You can also set conditions for creatures that don’t trigger the
>>>>>>> f54baa94
    glyph, such as those who say a certain password.

    When you inscribe the glyph,
    choose explosive runes or a spell glyph.

    Explosive Runes
    When triggered, the
    glyph erupts with magical energy in a 20-foot-radius sphere centered on the
    glyph. The sphere spreads around corners. Each creature in the area must make a
    Dexterity saving throw. A creature takes 5d8 acid, cold, fire, lightning, or
    thunder damage on a failed saving throw (your choice when you create the glyph),
     or half as much damage on a successful one.

    Spell Glyph
    You can store a
    prepared spell of 3rd level or lower in the glyph by casting it as part of
    creating the glyph. The spell must target a single creature or an area. The
    spell being stored has no immediate effect when cast in this way. When the glyph
     is triggered, the stored spell is cast. If the spell has a target, it targets
    the creature that triggered the glyph. If the spell affects an area, the area is
     centered on that creature. If the spell summons hostile creatures or creates
    harmful objects or traps, they appear as close as possible to the intruder and
    attack it. If the spell requires concentration, it lasts until the end of its
    full duration.

    At Higher Levels:
    """
    name = "Glyph Of Warding"
    level = 3
    casting_time = "1 hour"
    casting_range = "Touch"
    components = ('V', 'S', 'M')
    materials = """Incense and powdered diamond worth at least 200 gp, which the spell consumes"""
    duration = "Until dispelled or triggered"
    ritual = False
    magic_school = "Abjuration"
    classes = ('you', 'cast', 'this', 'spell', 'using', 'a', 'spell', 'slot', 'of', '4th', 'level', 'or', 'higher', 'the', 'damage', 'of', 'an', 'explosive', 'runes', 'glyph', 'increases', 'by', '1d8', 'for', 'each', 'slot', 'level', 'above', '3rd.', 'If', 'you', 'create', 'a', 'spell', 'glyph', 'you', 'can', 'store', 'any', 'spell', 'of', 'up', 'to', 'the', 'same', 'level', 'as', 'the', 'slot', 'you', 'use', 'for', 'the', 'glyph', 'of')


class Goodberry(Spell):
    """Up to ten berries appear in your hand and are infused with magic for the
    duration. A creature can use its action to eat one berry. Eating a berry
    restores 1 hit point, and the berry provides enough nourishment to sustain a
    creature for one day.
    The berries lose their potency if they have not been
    consumed within 24 hours of the casting of this spell.
    """
    name = "Goodberry"
    level = 1
    casting_time = "1 action"
    casting_range = "Touch"
    components = ('V', 'S', 'M')
    materials = """A sprig of mistletoe"""
    duration = "Instantaneous"
    ritual = False
    magic_school = "Transmutation"
    classes = ('Druid', 'Ranger')


class GraspingVine(Spell):
    """You conjure a vine that sprouts from the ground in an unoccupied space of your
    choice that you can see within range. When you cast this spell, you can direct
    the vine to lash out at a creature within 30 feet of it that you can see. That
    creature must succeed on a Dexterity saving throw or be pulled 20 feet directly
    toward the vine.

    Until the spell ends, you can direct the vine to lash out at
    the same creature or another one as a bonus action on each of your turns.
    """
    name = "Grasping Vine"
    level = 4
    casting_time = "1 bonus action"
    casting_range = "30 feet"
    components = ('V', 'S')
    materials = """"""
    duration = "Concentration, up to 1 minute"
    ritual = False
    magic_school = "Conjuration"
    classes = ('Druid', 'Ranger')


class Grease(Spell):
    """Slick grease covers the ground in a 10-foot square centered on a point within
    range and turns it into difficult terrain for the duration.

    When the grease
    appears, each creature standing in its area must succeed on a Dexterity saving
    throw or fall prone. A creature that enters the area or ends its turn there must
     also succeed on a Dexterity saving throw or fall prone.
    """
    name = "Grease"
    level = 1
    casting_time = "1 action"
    casting_range = "60 feet"
    components = ('V', 'S', 'M')
    materials = """A bit of pork rind or butter"""
    duration = "1 minute"
    ritual = False
    magic_school = "Conjuration"
    classes = ('Wizard',)


class GreaterInvisibility(Spell):
    """You or a creature you touch becomes invisible until the spell ends. Anything the
<<<<<<< HEAD
     target is wearing or carrying is invisible as long as it is on the target's 
=======
     target is wearing or carrying is invisible as long as it is on the target’s
>>>>>>> f54baa94
    person.
    """
    name = "Greater Invisibility"
    level = 4
    casting_time = "1 action"
    casting_range = "Touch"
    components = ('V', 'S')
    materials = """"""
    duration = "Concentration, up to 1 minute"
    ritual = False
    magic_school = "Illusion"
    classes = ('Bard', 'Sorcerer', 'Wizard')


class GreaterRestoration(Spell):
<<<<<<< HEAD
    """You imbue a creature you touch with positive energy to undo a debilitating 
    effect. You can reduce the target's exhaustion level by one, or end one of the 
    following effects on the target: 
    * One effect that charmed or petrified the 
    target 
    * One curse, including the target's attunement to a cursed magic item 
    *
     Any reduction to one of the target's ability scores 
    * One effect reducing the 
    target's hit point maximum
=======
    """You imbue a creature you touch with positive energy to undo a debilitating
    effect. You can reduce the target’s exhaustion level by one, or end one of the
    following effects on the target:
    * One effect that charmed or petrified the
    target
    * One curse, including the target’s attunement to a cursed magic item
    *
     Any reduction to one of the target’s ability scores
    * One effect reducing the
    target’s hit point maximum
>>>>>>> f54baa94
    """
    name = "Greater Restoration"
    level = 5
    casting_time = "1 action"
    casting_range = "Touch"
    components = ('V', 'S', 'M')
    materials = """Diamond dust worth at least 100 gp, which the spell consumes"""
    duration = "Instantaneous"
    ritual = False
    magic_school = "Abjuration"
    classes = ('Bard', 'Cleric', 'Druid')


class GreenFlameBlade(Spell):
    """As part of the action used to cast this spell, you must make a melee attack with
     a weapon against one creature within the spell's range, otherwise the spell
    fails. On a hit, the target suffers the attack's normal effects, and green fire
    leaps from the target to a different creature of your choice that you can see
    within 5 feet of it. The second creature takes fire damage equal to your
    spellcasting ability modifier. This spell's damage increases when you reach
    higher levels.

    At Higher Levels: At 5th level, the melee attack deals an extra
    1d8 fire damage to the target, and the fire damage to the second creature
    increases to 1d8 + your spellcasting ability modifier. Both damage rolls
    increase by 1d8 at 11th level and 17th level.
    """
    name = "Green-Flame Blade"
    level = 0
    casting_time = "1 action"
    casting_range = "5 feet"
    components = ('V', 'M')
    materials = """A weapon"""
    duration = "Instantaneous"
    ritual = False
    magic_school = "Evocation"
    classes = ('Sorcerer', 'Warlock', 'Wizard')


class GuardianOfFaith(Spell):
    """A Large spectral guardian appears and hovers for the duration in an unoccupied
    space of your choice that you can see within range. The guardian occupies that
    space and is indistinct except for a gleaming sword and shield emblazoned with
    the symbol of your deity.

    Any creature hostile to you that moves to a space
    within 10 feet of the guardian for the firs time on a turn must succeed on a
    Dexterity saving throw. The creature takes 20 radiant damage on a failed save,
    or half as much damage on a successful one. The guardian vanishes when it has
    dealt a total of 60 damage.
    """
    name = "Guardian Of Faith"
    level = 4
    casting_time = "1 action"
    casting_range = "30 feet"
    components = ('V',)
    materials = """"""
    duration = "8 hours"
    ritual = False
    magic_school = "Conjuration"
    classes = ('Cleric',)


class GuardianOfNature(Spell):
    """A nature spirit answers your call and transforms you into a powerful guardian.
    The transformation lasts until the spell ends. You choose one of the following
    forms to assume: Primal Beast or Great Tree.
    Primal Beast. Bestial fur covers
    your body, your facial features become feral, and you gain the following
    benefits:
    - Your walking speed increases by 10 feet.
    - You gain darkvision with
    a range of 120 feet.
<<<<<<< HEAD
    - You make Strength-based attack rolls with advantage.
    - 
=======
    - You make Strength—based attack rolls with advantage.
    -
>>>>>>> f54baa94
    Your melee weapon attacks deal an extra 1d6 force damage on a hit.
    Great Tree.
    Your skin appears barky, leaves sprout from your hair, and you gain the
    following benefits:
    . You gain 10 temporary hit points.
    - You make Constitution
    saving throws with advantage.
    - You make Dexterity- and Wisdom-based attack
    rolls with advantage.
    - While you are on the ground, the ground within 15 feet
    of you is difficult terrain for your enemies.
    """
    name = "Guardian Of Nature"
    level = 4
    casting_time = "1 bonus action"
    casting_range = "Self"
    components = ('V',)
    materials = """"""
    duration = "Concentration, up to 1 minute"
    ritual = False
    magic_school = "Transmutation"
    classes = ('Druid', 'Ranger')


class GuardsAndWards(Spell):
    """You create a ward that protects up to 2,500 square feet of floor space (an area
    50 feet square, or one hundred 5-foot squares or twenty-five 10-foot squares).
    The warded area can be up to 20 feet tall, and shaped as you desire. You can
    ward several stories of a stronghold by dividing the area among them, as long as
     you can walk into each contiguous area while you are casting the spell.

    When
    you cast this spell, you can specify individuals that are unaffected by any or
    all of the effects that you choose. You can also specify a password that, when
    spoken aloud, makes the speaker immune to these effects.

    Guards and wards
    creates the following effects within the warded area.

    Corridors
    Fog fills all
    the warded corridors, making them heavily obscured. In addition, at each
    intersection or branching passage offering a choice of direction, there is a 50
    percent chance that a creature other than you will believe it is going in the
    opposite direction from the one it chooses.

    Doors
    All doors in the warded area
    are magically locked, as if sealed by an arcane lock spell. In addition, you can
     cover up to ten doors with an illusion (equivalent to the illusory object
    function of the m inor illusion spell) to make them appear as plain sections of
    wall.

    Stairs
    Webs fill all stairs in the warded area from top to bottom, as the
     web spell. These strands regrow in 10 minutes if they are burned or torn away
    while guards and wards lasts.

    Other Spell Effect
    You can place your choice of
    one of the following magical effects within the warded area of the stronghold.
    -
     Place dancing lights in four corridors. You can designate a simple program that
     the lights repeat as long as
    guards and wards lasts.
    - Place magic mouth in two
     locations.
<<<<<<< HEAD
    - Place stinking cloud in two locations. The vapors appear in the 
    places you designate; they return within 10 minutes if dispersed by wind while 
    guards and wards lasts.
    - Place a constant gust of wind in one corridor or room.
    
    - Place a suggestion in one location. You select an area of up to 5 feet 
=======
    • Place stinking cloud in two locations. The vapors appear in the
    places you designate; they return within 10 minutes if dispersed by wind while
    guards and wards lasts.
    • Place a constant gust of wind in one corridor or room.

    • Place a suggestion in one location. You select an area of up to 5 feet
>>>>>>> f54baa94
    square, and any creature that enters
    or passes through the area receives the
    suggestion mentally.

    The whole warded area radiates magic. A dispel magic cast
    on a specific effect, if successful, removes only that effect.
    You can create a
    permanently guarded and warded structure by casting this spell there every
    day for one year.
    """
    name = "Guards And Wards"
    level = 6
    casting_time = "10 minutes"
    casting_range = "Touch"
    components = ('V', 'S', 'M')
    materials = """Burning incense, a small measure of brimstone and oil, a knotted string, a small amount of umber hulk blood, and a small silver rod worth at least 10 gp"""
    duration = "24 hours"
    ritual = False
    magic_school = "Abjuration"
    classes = ('Bard', 'Wizard')


class Guidance(Spell):
    """You touch one willing creature. Once before the spell ends, the target can roll
    a d4 and add the number rolled to one ability check of its choice. It can roll
    the die before or after making the ability check. The spell then ends.
    """
    name = "Guidance"
    level = 0
    casting_time = "1 action"
    casting_range = "Touch"
    components = ('V', 'S')
    materials = """"""
    duration = "Concentration, up to 1 minute"
    ritual = False
    magic_school = "Divination"
    classes = ('Cleric', 'Druid')


class GuidingBolt(Spell):
    """A flash of light streaks toward a creature of your choice within range.
    Make a
    ranged spell attack against the target. On a hit, the target takes 4d6 radiant
    damage, and the next attack roll made against this target before the end of your
     next turn has advantage, thanks to the mystical dim light glittering on the
    target until then.

    At Higher Levels: When you cast this spell using a spell
    slot of 2nd level or higher, the damage increases by 1d6 for each slot level
    above 1st.
    """
    name = "Guiding Bolt"
    level = 1
    casting_time = "1 action"
    casting_range = "120 feet"
    components = ('V', 'S')
    materials = """"""
    duration = "1 round"
    ritual = False
    magic_school = "Evocation"
    classes = ('Cleric',)


class GuidingHand(Spell):
    """You create a Tiny incorporeal hand of shimmering light in an unoccupied
    space you can see within range. The hand exists for the duration, but it
    disappears if you teleport or you travel to a different plane of existence.

    When the hand appears, you name one major landmark, such as a city,
    mountain, castle, or battlefield on the same plane of existence as you.
    Someone in history must have visited the site and mapped it. If the
    landmark appears on no map in existence, the spell fails. Otherwise,
    whenever you move toward the hand, it moves away from you at the same speed
    you moved, and it moves in the direction of the landmark, always remaining
    5 feet away from you.

    If you don’t move toward the hand, it remains in place until you do and
    beckons for you to follow once every 1d4 minutes.

    """
    name = "Guiding Hand"
    level = 1
    casting_time = "1 minute"
    casting_range = "5 feet"
    components = ('V', 'S')
    materials = """"""
    duration = "Concentration, up to 8 hours"
    ritual = True
    magic_scool = "Divination"
    classes = ('Bard', 'Cleric', 'Druid', 'Wizard')


class Gust(Spell):
    """You seize the air and compel it to create one of the following effects at a
    point you can see within range:
<<<<<<< HEAD
    - One Medium or smaller creature that you choose
     must succeed on a Strength saving throw or be pushed up to 5 feet away from 
    you.
    - You create a small blast of air capable of moving one object that is 
    neither held nor carried and that weighs no more than 5 pounds. The object is 
    pushed up to 10 feet away from you. It isn't pushed with enough force to cause 
=======
    • One Medium or smaller creature that you choose
     must succeed on a Strength saving throw or be pushed up to 5 feet away from
    you.
    • You create a small blast of air capable of moving one object that is
    neither held nor carried and that weighs no more than 5 pounds. The object is
    pushed up to 10 feet away from you. It isn’t pushed with enough force to cause
>>>>>>> f54baa94
    damage.
    - You create a harmless sensory affect using air, such as causing leaves
     to rustle, wind to slam shutters shut, or your clothing to ripple in a breeze.
    """
    name = "Gust"
    level = 0
    casting_time = "1 action"
    casting_range = "30 feet"
    components = ('V', 'S')
    materials = """"""
    duration = "Instantaneous"
    ritual = False
    magic_school = "Transmutation"
    classes = ('Druid', 'Sorcerer', 'Wizard')


class GustOfWind(Spell):
<<<<<<< HEAD
    """A line of strong wind 60 feet long and 10 feet wide blasts from you in a 
    direction you choose for the spell's duration. Each creature that starts its 
    turn in the line must succeed on a Strength saving throw or be pushed 15 feet 
=======
    """A line of strong wind 60 feet long and 10 feet wide blasts from you in a
    direction you choose for the spell’s duration. Each creature that starts its
    turn in the line must succeed on a Strength saving throw or be pushed 15 feet
>>>>>>> f54baa94
    away from you in a direction following the line.

    Any creature in the line must
    spend 2 feet of movement for every 1 foot it moves when moving closer to you.


    The gust disperses gas or vapor, and it extinguishes candles, torches, and
    similar unprotected flames in the area. It causes protected flames, such as
    those of lanterns, to dance wildly and has a 50 percent chance to extinguish
    them.

    As a bonus action on each of your turns before the spell ends, you can
    change the direction in which the line blasts from you.
    """
    name = "Gust Of Wind"
    level = 2
    casting_time = "1 action"
    casting_range = "Self (60-foot line)"
    components = ('V', 'S', 'M')
    materials = """A legume seed"""
    duration = "Concentration, up to 1 minute"
    ritual = False
    magic_school = "Evocation"
    classes = ('Druid', 'Sorcerer', 'Wizard')

<|MERGE_RESOLUTION|>--- conflicted
+++ resolved
@@ -2,42 +2,25 @@
 
 
 class GaseousForm(Spell):
-<<<<<<< HEAD
     """You transform a willing creature you touch, along with everything it's wearing 
     and carrying, into a misty cloud for the duration. The spell ends if the 
     creature drops to 0 hit points. An incorporeal creature isn't affected.
     
-    While 
-    in this form, the target's only method of movement is a flying speed of 10 feet.
-     The target can enter and occupy the space of another creature. The target has 
-    resistance to nonmagical damage, and it has advantage on Strength, Dexterity, 
-    and Constitution saving throws. The target can pass through small holes, narrow 
-    openings, and even mere cracks, though it treats liquids as though they were 
-    solid surfaces. The target can't fall and remains hovering in the air even when 
-    stunned or otherwise incapacitated.
-    
-    While in the form of a misty cloud, the 
-    target can't talk or manipulate objects, and any objects it was carrying or 
-    holding can't be dropped, used, or otherwise interacted with. The target can't 
-=======
-    """You transform a willing creature you touch, along with everything it’s wearing
-    and carrying, into a misty cloud for the duration. The spell ends if the
-    creature drops to 0 hit points. An incorporeal creature isn’t affected.
-
-    While
-    in this form, the target’s only method of movement is a flying speed of 10 feet.
-     The target can enter and occupy the space of another creature. The target has
-    resistance to nonmagical damage, and it has advantage on Strength, Dexterity,
-    and Constitution saving throws. The target can pass through small holes, narrow
-    openings, and even mere cracks, though it treats liquids as though they were
-    solid surfaces. The target can’t fall and remains hovering in the air even when
-    stunned or otherwise incapacitated.
-
-    While in the form of a misty cloud, the
-    target can’t talk or manipulate objects, and any objects it was carrying or
-    holding can’t be dropped, used, or otherwise interacted with. The target can’t
->>>>>>> f54baa94
-    attack or cast spells.
+    While in this form, the target's only method of movement is a
+    flying speed of 10 feet.  The target can enter and occupy the
+    space of another creature. The target has resistance to nonmagical
+    damage, and it has advantage on Strength, Dexterity, and
+    Constitution saving throws. The target can pass through small
+    holes, narrow openings, and even mere cracks, though it treats
+    liquids as though they were solid surfaces. The target can't fall
+    and remains hovering in the air even when stunned or otherwise
+    incapacitated.
+    
+    While in the form of a misty cloud, the target can't talk or
+    manipulate objects, and any objects it was carrying or holding
+    can't be dropped, used, or otherwise interacted with. The target
+    can't attack or cast spells.
+
     """
     name = "Gaseous Form"
     level = 3
@@ -52,35 +35,31 @@
 
 
 class Gate(Spell):
-    """You conjure a portal linking an unoccupied space you can see within range to a
-    precise location on a different plane of existence. The portal is a circular
-    opening, which you can make 5 to 20 feet in diameter. You can orient the portal
-    in any direction you choose. The portal lasts for the duration.
-
-    The portal has
-    a front and a back on each plane where it appears. Travel through the portal is
-    possible only by moving through its front. Anything that does so is instantly
-    transported to the other plane, appearing in the unoccupied space nearest to the
-     portal.
-
-    Deities and other planar rulers can prevent portals created by this
-    spell from opening in their presence or anywhere within their domains.
-
-    When you
-<<<<<<< HEAD
-     cast this spell, you can speak the name of a specific creature (a pseudonym, 
-    title, or nickname doesn't work). If that creature is on a plane other than the 
-    one you are on, the portal opens in the named creature's immediate vicinity and 
-    draws the creature through it to the nearest unoccupied space on your side of 
-    the portal. You gain no special power over the creature, and it is free to act 
-=======
-     cast this spell, you can speak the name of a specific creature (a pseudonym,
-    title, or nickname doesn’t work). If that creature is on a plane other than the
-    one you are on, the portal opens in the named creature’s immediate vicinity and
-    draws the creature through it to the nearest unoccupied space on your side of
-    the portal. You gain no special power over the creature, and it is free to act
->>>>>>> f54baa94
-    as the Dm deems appropriate. It might leave, attack you, or help you.
+    """You conjure a portal linking an unoccupied space you can see within
+    range to a precise location on a different plane of existence. The
+    portal is a circular opening, which you can make 5 to 20 feet in
+    diameter. You can orient the portal in any direction you
+    choose. The portal lasts for the duration.
+    
+    The portal has a front and a back on each plane where it
+    appears. Travel through the portal is possible only by moving
+    through its front. Anything that does so is instantly transported
+    to the other plane, appearing in the unoccupied space nearest to
+    the portal.
+    
+    Deities and other planar rulers can prevent portals created by
+    this spell from opening in their presence or anywhere within their
+    domains.
+    
+    When you cast this spell, you can speak the name of a specific
+    creature (a pseudonym, title, or nickname doesn't work). If that
+    creature is on a plane other than the one you are on, the portal
+    opens in the named creature's immediate vicinity and draws the
+    creature through it to the nearest unoccupied space on your side
+    of the portal. You gain no special power over the creature, and it
+    is free to act as the Dm deems appropriate. It might leave, attack
+    you, or help you.
+
     """
     name = "Gate"
     level = 9
@@ -95,44 +74,28 @@
 
 
 class Geas(Spell):
-    """You place a magical command on a creature that you can see within range, forcing
-     it to carry out some service or refrain from some action or course of actiity
-    as you decide.
-<<<<<<< HEAD
-    If the creature can understand you, it must succeed on a Wisdom 
-    saving throw or become charmed by you for the duration. While the creature is 
-    charmed by you, it takes 5d10 psychic damage each time it acts in a manner 
-    directly counter to your instructions, but no more than once each day. A 
-    creature that can't understand you is unaffected by the spell.
-    
-    You can issue 
-=======
+    """You place a magical command on a creature that you can see within
+     range, forcing it to carry out some service or refrain from some
+     action or course of actiity as you decide.
+    
     If the creature can understand you, it must succeed on a Wisdom
-    saving throw or become charmed by you for the duration. While the creature is
-    charmed by you, it takes 5d10 psychic damage each time it acts in a manner
-    directly counter to your instructions, but no more than once each day. A
-    creature that can’t understand you is unaffected by the spell.
-
-    You can issue
->>>>>>> f54baa94
-    any command you choose, short of an activity that would result in certain death.
-     Should you issue a suicidal command, the spell ends. You can end the spell
-    early by using an action to dismiss it. A remove curse, greater restoration, or
-    wish spell also ends it.
-<<<<<<< HEAD
-    
-    At Higher Levels: When you cast this spell usinga 
-    spell slot of 7th or 8th level, the duration is 1 year.
-    When you cast this 
-    spell using a spell slot of 9th level, the spell lasts until it is ended by one 
-=======
-
-    At Higher Levels: When you cast this spell usinga
-    spell slot of 7th or 8th level, the duration is 1 year.
-    When you cast this
-    spell using a spell slot of 9th level, the spell lasts until it is ended by one
->>>>>>> f54baa94
-    of the spells mentioned above.
+    saving throw or become charmed by you for the duration. While the
+    creature is charmed by you, it takes 5d10 psychic damage each time
+    it acts in a manner directly counter to your instructions, but no
+    more than once each day. A creature that can't understand you is
+    unaffected by the spell.
+    
+    You can issue any command you choose, short of an activity that
+    would result in certain death. Should you issue a suicidal
+    command, the spell ends. You can end the spell early by using an
+    action to dismiss it. A remove curse, greater restoration, or wish
+    spell also ends it.
+    
+    **At Higher Levels:** When you cast this spell usinga spell slot of
+    7th or 8th level, the duration is 1 year.  When you cast this
+    spell using a spell slot of 9th level, the spell lasts until it is
+    ended by one of the spells mentioned above.
+
     """
     name = "Geas"
     level = 5
@@ -147,18 +110,14 @@
 
 
 class GentleRepose(Spell):
-<<<<<<< HEAD
     """You touch a corpse or other remains. For the duration, the target is protected 
     from decay and can't become undead.
     
-=======
-    """You touch a corpse or other remains. For the duration, the target is protected
-    from decay and can’t become undead.
-
->>>>>>> f54baa94
-    The spell also effectively extends the time
-     limit on raising the target from the dead, since days spent under the influence
-     of this spell don't count against the time limit of spells such as raise dead.
+    The spell also effectively extends the time limit on raising the
+    target from the dead, since days spent under the influence of this
+    spell don't count against the time limit of spells such as raise
+    dead.
+
     """
     name = "Gentle Repose"
     level = 2
@@ -220,26 +179,20 @@
 
 
 class GlobeOfInvulnerability(Spell):
-    """An immobile, faintly shimmering barrier springs into existence in a 10-foot
-    radius around you and remains for the duration.
-
-    Any spell of 5th level or lower
-<<<<<<< HEAD
-     cast from outside the barrier can't affect creatures or objects within it, even
-     if the spell is cast using a higher level spell slot. Such a spell can target 
-    creatures and objects within the barrier, but the spell has no effect on them. 
-    Similarly, the area within the barrier is excluded from the areas affected by 
-=======
-     cast from outside the barrier can’t affect creatures or objects within it, even
-     if the spell is cast using a higher level spell slot. Such a spell can target
-    creatures and objects within the barrier, but the spell has no effect on them.
-    Similarly, the area within the barrier is excluded from the areas affected by
->>>>>>> f54baa94
-    such spells.
-
-    At Higher Levels: When you cast this spell using a spell slot of
-    7th level or higher, the barrier blocks spells of one level higher for each slot
-     level above 6th.
+    """An immobile, faintly shimmering barrier springs into existence in a
+    10-foot radius around you and remains for the duration.
+    
+    Any spell of 5th level or lower cast from outside the barrier
+    can't affect creatures or objects within it, even if the spell is
+    cast using a higher level spell slot. Such a spell can target
+    creatures and objects within the barrier, but the spell has no
+    effect on them.  Similarly, the area within the barrier is
+    excluded from the areas affected by such spells.
+    
+    **At Higher Levels:** When you cast this spell using a spell slot
+    of 7th level or higher, the barrier blocks spells of one level
+    higher for each slot level above 6th.
+
     """
     name = "Globe Of Invulnerability"
     level = 6
@@ -254,68 +207,68 @@
 
 
 class GlyphOfWarding(Spell):
-    """When you cast this spell, you inscribe a glyph that harms other creatures,
-    either upon a surface (such as a table or a section of floor or wall) or within
-    an object that can be closed (such as a book, a scroll, or a treasure chest) to
-    conceal the glyph.
+    """When you cast this spell, you inscribe a glyph that harms other
+    creatures, either upon a surface (such as a table or a section of
+    floor or wall) or within an object that can be closed (such as a
+    book, a scroll, or a treasure chest) to conceal the glyph.
+    
     If you choose a surface, the glyph can cover an area of the
-    surface no larger than 10 feet in diameter. If you choose an object, that object
-     must remain in its place; if the object is moved more than 10 feet from where
-    you cast this spell, the glyph is broken, and the spell ends without being
-    triggered.
-
-    The glyph is nearly invisible and requires a successful Intelligence
-     (Investigation) check against your spell save DC to be found.
-
-    You decide what
-    triggers the glyph when you cast the spell. For glyphs inscribed on a surface,
-    the most typical triggers include touching or standing on the glyph, removing
-    another object covering the glyph, approaching within a certain distance of the
-    glyph, or manipulating the object on which the glyph is inscribed. For glyphs
-    inscribed within an object, the most common triggers include opening that
-    object, approaching within a certain distance of the object, or seeing or
-    reading the glyph. Once a glyph is triggered, this spell ends.
-<<<<<<< HEAD
-    
-    You can further 
-    refine the trigger so the spell activates only under certain circumstances or 
-    according to physical characteristics (such as height or weight), creature kind 
-    (for example, the ward could be set to affect aberrations or drow), or 
-    alignment. You can also set conditions for creatures that don't trigger the 
-=======
-
-    You can further
-    refine the trigger so the spell activates only under certain circumstances or
-    according to physical characteristics (such as height or weight), creature kind
-    (for example, the ward could be set to affect aberrations or drow), or
-    alignment. You can also set conditions for creatures that don’t trigger the
->>>>>>> f54baa94
-    glyph, such as those who say a certain password.
-
-    When you inscribe the glyph,
-    choose explosive runes or a spell glyph.
-
-    Explosive Runes
-    When triggered, the
-    glyph erupts with magical energy in a 20-foot-radius sphere centered on the
-    glyph. The sphere spreads around corners. Each creature in the area must make a
-    Dexterity saving throw. A creature takes 5d8 acid, cold, fire, lightning, or
-    thunder damage on a failed saving throw (your choice when you create the glyph),
-     or half as much damage on a successful one.
-
-    Spell Glyph
-    You can store a
-    prepared spell of 3rd level or lower in the glyph by casting it as part of
-    creating the glyph. The spell must target a single creature or an area. The
-    spell being stored has no immediate effect when cast in this way. When the glyph
-     is triggered, the stored spell is cast. If the spell has a target, it targets
-    the creature that triggered the glyph. If the spell affects an area, the area is
-     centered on that creature. If the spell summons hostile creatures or creates
-    harmful objects or traps, they appear as close as possible to the intruder and
-    attack it. If the spell requires concentration, it lasts until the end of its
-    full duration.
-
-    At Higher Levels:
+    surface no larger than 10 feet in diameter. If you choose an
+    object, that object must remain in its place; if the object is
+    moved more than 10 feet from where you cast this spell, the glyph
+    is broken, and the spell ends without being triggered.
+    
+    The glyph is nearly invisible and requires a successful
+    Intelligence (Investigation) check against your spell save DC to
+    be found.
+    
+    You decide what triggers the glyph when you cast the spell. For
+    glyphs inscribed on a surface, the most typical triggers include
+    touching or standing on the glyph, removing another object
+    covering the glyph, approaching within a certain distance of the
+    glyph, or manipulating the object on which the glyph is
+    inscribed. For glyphs inscribed within an object, the most common
+    triggers include opening that object, approaching within a certain
+    distance of the object, or seeing or reading the glyph. Once a
+    glyph is triggered, this spell ends.
+    
+    You can further refine the trigger so the spell activates only
+    under certain circumstances or according to physical
+    characteristics (such as height or weight), creature kind (for
+    example, the ward could be set to affect aberrations or drow), or
+    alignment. You can also set conditions for creatures that don't
+    trigger the glyph, such as those who say a certain password.
+    
+    When you inscribe the glyph, choose explosive runes or a spell
+    glyph.
+    
+    **Explosive Runes**
+    When triggered, the glyph erupts with magical energy in a
+    20-foot-radius sphere centered on the glyph. The sphere spreads
+    around corners. Each creature in the area must make a Dexterity
+    saving throw. A creature takes 5d8 acid, cold, fire, lightning, or
+    thunder damage on a failed saving throw (your choice when you
+    create the glyph), or half as much damage on a successful one.
+    
+    **Spell Glyph**
+    You can store a prepared spell of 3rd level or lower in the glyph
+    by casting it as part of creating the glyph. The spell must target
+    a single creature or an area. The spell being stored has no
+    immediate effect when cast in this way. When the glyph is
+    triggered, the stored spell is cast. If the spell has a target, it
+    targets the creature that triggered the glyph. If the spell
+    affects an area, the area is centered on that creature. If the
+    spell summons hostile creatures or creates harmful objects or
+    traps, they appear as close as possible to the intruder and attack
+    it. If the spell requires concentration, it lasts until the end of
+    its full duration.
+    
+    **At Higher Levels:** When you cast this spell using a spell slot
+    of 4th Level or higher, the damage of an explosive runes glyph
+    increases by 1d8 for each slot level above 3rd. If you create a
+    spell glyph, you can store any spell of up to the same level as
+    the slot you use for the glyph of warding.
+
     """
     name = "Glyph Of Warding"
     level = 3
@@ -393,13 +346,10 @@
 
 
 class GreaterInvisibility(Spell):
-    """You or a creature you touch becomes invisible until the spell ends. Anything the
-<<<<<<< HEAD
-     target is wearing or carrying is invisible as long as it is on the target's 
-=======
-     target is wearing or carrying is invisible as long as it is on the target’s
->>>>>>> f54baa94
-    person.
+    """You or a creature you touch becomes invisible until the spell
+    ends. Anything the target is wearing or carrying is invisible as
+    long as it is on the target's person.
+
     """
     name = "Greater Invisibility"
     level = 4
@@ -414,29 +364,15 @@
 
 
 class GreaterRestoration(Spell):
-<<<<<<< HEAD
-    """You imbue a creature you touch with positive energy to undo a debilitating 
-    effect. You can reduce the target's exhaustion level by one, or end one of the 
-    following effects on the target: 
-    * One effect that charmed or petrified the 
-    target 
-    * One curse, including the target's attunement to a cursed magic item 
-    *
-     Any reduction to one of the target's ability scores 
-    * One effect reducing the 
-    target's hit point maximum
-=======
-    """You imbue a creature you touch with positive energy to undo a debilitating
-    effect. You can reduce the target’s exhaustion level by one, or end one of the
-    following effects on the target:
-    * One effect that charmed or petrified the
-    target
-    * One curse, including the target’s attunement to a cursed magic item
-    *
-     Any reduction to one of the target’s ability scores
-    * One effect reducing the
-    target’s hit point maximum
->>>>>>> f54baa94
+    """You imbue a creature you touch with positive energy to undo a
+    debilitating effect. You can reduce the target's exhaustion level
+    by one, or end one of the following effects on the target:
+    
+    - One effect that charmed or petrified the target 
+    - One curse, including the target's attunement to a cursed magic item 
+    - Any reduction to one of the target's ability scores 
+    - One effect reducing the target's hit point maximum
+
     """
     name = "Greater Restoration"
     level = 5
@@ -501,33 +437,29 @@
 
 
 class GuardianOfNature(Spell):
-    """A nature spirit answers your call and transforms you into a powerful guardian.
-    The transformation lasts until the spell ends. You choose one of the following
-    forms to assume: Primal Beast or Great Tree.
-    Primal Beast. Bestial fur covers
-    your body, your facial features become feral, and you gain the following
-    benefits:
+    """A nature spirit answers your call and transforms you into a
+    powerful guardian. The transformation lasts until the spell
+    ends. You choose one of the following forms to assume: Primal
+    Beast or Great Tree.
+    
+    **Primal Beast.** Bestial fur covers your body, your facial
+    features become feral, and you gain the following benefits:
+    
     - Your walking speed increases by 10 feet.
-    - You gain darkvision with
-    a range of 120 feet.
-<<<<<<< HEAD
+    - You gain darkvision with a range of 120 feet.
     - You make Strength-based attack rolls with advantage.
-    - 
-=======
-    - You make Strength—based attack rolls with advantage.
-    -
->>>>>>> f54baa94
-    Your melee weapon attacks deal an extra 1d6 force damage on a hit.
-    Great Tree.
-    Your skin appears barky, leaves sprout from your hair, and you gain the
-    following benefits:
-    . You gain 10 temporary hit points.
-    - You make Constitution
-    saving throws with advantage.
-    - You make Dexterity- and Wisdom-based attack
-    rolls with advantage.
-    - While you are on the ground, the ground within 15 feet
-    of you is difficult terrain for your enemies.
+    - Your melee weapon attacks deal an extra 1d6 force damage on a
+      hit.
+    
+    **Great Tree.** Your skin appears barky, leaves sprout from your
+    hair, and you gain the following benefits:
+    
+    - You gain 10 temporary hit points.
+    - You make Constitution saving throws with advantage.
+    - You make Dexterity- and Wisdom-based attack rolls with advantage.
+    - While you are on the ground, the ground within 15 feet of you is
+      difficult terrain for your enemies.
+
     """
     name = "Guardian Of Nature"
     level = 4
@@ -542,79 +474,70 @@
 
 
 class GuardsAndWards(Spell):
-    """You create a ward that protects up to 2,500 square feet of floor space (an area
-    50 feet square, or one hundred 5-foot squares or twenty-five 10-foot squares).
-    The warded area can be up to 20 feet tall, and shaped as you desire. You can
-    ward several stories of a stronghold by dividing the area among them, as long as
-     you can walk into each contiguous area while you are casting the spell.
-
-    When
-    you cast this spell, you can specify individuals that are unaffected by any or
-    all of the effects that you choose. You can also specify a password that, when
-    spoken aloud, makes the speaker immune to these effects.
-
-    Guards and wards
-    creates the following effects within the warded area.
-
-    Corridors
-    Fog fills all
-    the warded corridors, making them heavily obscured. In addition, at each
-    intersection or branching passage offering a choice of direction, there is a 50
-    percent chance that a creature other than you will believe it is going in the
-    opposite direction from the one it chooses.
-
-    Doors
-    All doors in the warded area
-    are magically locked, as if sealed by an arcane lock spell. In addition, you can
-     cover up to ten doors with an illusion (equivalent to the illusory object
-    function of the m inor illusion spell) to make them appear as plain sections of
-    wall.
-
-    Stairs
-    Webs fill all stairs in the warded area from top to bottom, as the
-     web spell. These strands regrow in 10 minutes if they are burned or torn away
-    while guards and wards lasts.
-
-    Other Spell Effect
-    You can place your choice of
-    one of the following magical effects within the warded area of the stronghold.
-    -
-     Place dancing lights in four corridors. You can designate a simple program that
-     the lights repeat as long as
-    guards and wards lasts.
-    - Place magic mouth in two
-     locations.
-<<<<<<< HEAD
-    - Place stinking cloud in two locations. The vapors appear in the 
-    places you designate; they return within 10 minutes if dispersed by wind while 
-    guards and wards lasts.
+    """You create a ward that protects up to 2,500 square feet of floor
+    space (an area 50 feet square, or one hundred 5-foot squares or
+    twenty-five 10-foot squares). The warded area can be up to 20 feet
+    tall, and shaped as you desire. You can ward several stories of a
+    stronghold by dividing the area among them, as long as you can
+    walk into each contiguous area while you are casting the spell.
+    
+    When you cast this spell, you can specify individuals that are
+    unaffected by any or all of the effects that you choose. You can
+    also specify a password that, when spoken aloud, makes the speaker
+    immune to these effects.
+    
+    Guards and wards creates the following effects within the warded
+    area.
+    
+    Corridors: Fog fills all the warded corridors, making them heavily
+    obscured. In addition, at each intersection or branching passage
+    offering a choice of direction, there is a 50 percent chance that
+    a creature other than you will believe it is going in the opposite
+    direction from the one it chooses.
+    
+    Doors: All doors in the warded area are magically locked, as if
+    sealed by an arcane lock spell. In addition, you can cover up to
+    ten doors with an illusion (equivalent to the illusory object
+    function of the m inor illusion spell) to make them appear as
+    plain sections of wall.
+    
+    Stairs: Webs fill all stairs in the warded area from top to
+    bottom, as the web spell. These strands regrow in 10 minutes if
+    they are burned or torn away while guards and wards lasts.
+    
+    Other Spell Effect: You can place your choice of one of the
+    following magical effects within the warded area of the
+    stronghold.
+    
+    - Place dancing lights in four corridors. You can designate a
+      simple program that the lights repeat as long as guards and
+      wards lasts.
+    
+    - Place magic mouth in two locations.
+    
+    - Place stinking cloud in two locations. The vapors appear in the
+      places you designate; they return within 10 minutes if dispersed
+      by wind while guards and wards lasts.
+    
     - Place a constant gust of wind in one corridor or room.
     
-    - Place a suggestion in one location. You select an area of up to 5 feet 
-=======
-    • Place stinking cloud in two locations. The vapors appear in the
-    places you designate; they return within 10 minutes if dispersed by wind while
-    guards and wards lasts.
-    • Place a constant gust of wind in one corridor or room.
-
-    • Place a suggestion in one location. You select an area of up to 5 feet
->>>>>>> f54baa94
-    square, and any creature that enters
-    or passes through the area receives the
-    suggestion mentally.
-
-    The whole warded area radiates magic. A dispel magic cast
-    on a specific effect, if successful, removes only that effect.
-    You can create a
-    permanently guarded and warded structure by casting this spell there every
-    day for one year.
+    - Place a suggestion in one location. You select an area of up to
+      5 feet square, and any creature that enters or passes through
+      the area receives the suggestion mentally.
+    
+    The whole warded area radiates magic. A dispel magic cast on a
+    specific effect, if successful, removes only that effect.
+    
+    You can create a permanently guarded and warded structure by
+    casting this spell there every day for one year.
+
     """
     name = "Guards And Wards"
     level = 6
     casting_time = "10 minutes"
     casting_range = "Touch"
     components = ('V', 'S', 'M')
-    materials = """Burning incense, a small measure of brimstone and oil, a knotted string, a small amount of umber hulk blood, and a small silver rod worth at least 10 gp"""
+    materials = "Burning incense, a small measure of brimstone and oil, a knotted string, a small amount of umber hulk blood, and a small silver rod worth at least 10 gp"
     duration = "24 hours"
     ritual = False
     magic_school = "Abjuration"
@@ -663,21 +586,23 @@
 
 
 class GuidingHand(Spell):
-    """You create a Tiny incorporeal hand of shimmering light in an unoccupied
-    space you can see within range. The hand exists for the duration, but it
-    disappears if you teleport or you travel to a different plane of existence.
-
-    When the hand appears, you name one major landmark, such as a city,
-    mountain, castle, or battlefield on the same plane of existence as you.
-    Someone in history must have visited the site and mapped it. If the
-    landmark appears on no map in existence, the spell fails. Otherwise,
-    whenever you move toward the hand, it moves away from you at the same speed
-    you moved, and it moves in the direction of the landmark, always remaining
-    5 feet away from you.
-
-    If you don’t move toward the hand, it remains in place until you do and
-    beckons for you to follow once every 1d4 minutes.
-
+    """You create a Tiny incorporeal hand of shimmering light in an
+    unoccupied space you can see within range. The hand exists for the
+    duration, but it disappears if you teleport or you travel to a
+    different plane of existence.
+    
+    When the hand appears, you name one major landmark, such as a
+    city, mountain, castle, or battlefield on the same plane of
+    existence as you.  Someone in history must have visited the site
+    and mapped it. If the landmark appears on no map in existence, the
+    spell fails. Otherwise, whenever you move toward the hand, it
+    moves away from you at the same speed you moved, and it moves in
+    the direction of the landmark, always remaining 5 feet away from
+    you.
+    
+    If you don't move toward the hand, it remains in place until you
+    do and beckons for you to follow once every 1d4 minutes.
+    
     """
     name = "Guiding Hand"
     level = 1
@@ -692,26 +617,21 @@
 
 
 class Gust(Spell):
-    """You seize the air and compel it to create one of the following effects at a
-    point you can see within range:
-<<<<<<< HEAD
-    - One Medium or smaller creature that you choose
-     must succeed on a Strength saving throw or be pushed up to 5 feet away from 
-    you.
-    - You create a small blast of air capable of moving one object that is 
-    neither held nor carried and that weighs no more than 5 pounds. The object is 
-    pushed up to 10 feet away from you. It isn't pushed with enough force to cause 
-=======
-    • One Medium or smaller creature that you choose
-     must succeed on a Strength saving throw or be pushed up to 5 feet away from
-    you.
-    • You create a small blast of air capable of moving one object that is
-    neither held nor carried and that weighs no more than 5 pounds. The object is
-    pushed up to 10 feet away from you. It isn’t pushed with enough force to cause
->>>>>>> f54baa94
-    damage.
-    - You create a harmless sensory affect using air, such as causing leaves
-     to rustle, wind to slam shutters shut, or your clothing to ripple in a breeze.
+    """You seize the air and compel it to create one of the following
+    effects at a point you can see within range:
+    
+    - One Medium or smaller creature that you choose must succeed on a
+      Strength saving throw or be pushed up to 5 feet away from you.
+    
+    - You create a small blast of air capable of moving one object
+      that is neither held nor carried and that weighs no more than 5
+      pounds. The object is pushed up to 10 feet away from you. It
+      isn't pushed with enough force to cause damage.
+    
+    - You create a harmless sensory affect using air, such as causing
+      leaves to rustle, wind to slam shutters shut, or your clothing
+      to ripple in a breeze.
+
     """
     name = "Gust"
     level = 0
@@ -726,28 +646,23 @@
 
 
 class GustOfWind(Spell):
-<<<<<<< HEAD
-    """A line of strong wind 60 feet long and 10 feet wide blasts from you in a 
-    direction you choose for the spell's duration. Each creature that starts its 
-    turn in the line must succeed on a Strength saving throw or be pushed 15 feet 
-=======
-    """A line of strong wind 60 feet long and 10 feet wide blasts from you in a
-    direction you choose for the spell’s duration. Each creature that starts its
-    turn in the line must succeed on a Strength saving throw or be pushed 15 feet
->>>>>>> f54baa94
-    away from you in a direction following the line.
-
-    Any creature in the line must
-    spend 2 feet of movement for every 1 foot it moves when moving closer to you.
-
-
-    The gust disperses gas or vapor, and it extinguishes candles, torches, and
-    similar unprotected flames in the area. It causes protected flames, such as
-    those of lanterns, to dance wildly and has a 50 percent chance to extinguish
-    them.
-
-    As a bonus action on each of your turns before the spell ends, you can
-    change the direction in which the line blasts from you.
+    """A line of strong wind 60 feet long and 10 feet wide blasts from you
+    in a direction you choose for the spell's duration. Each creature
+    that starts its turn in the line must succeed on a Strength saving
+    throw or be pushed 15 feet away from you in a direction following
+    the line.
+    
+    Any creature in the line must spend 2 feet of movement for every 1
+    foot it moves when moving closer to you.
+    
+    The gust disperses gas or vapor, and it extinguishes candles,
+    torches, and similar unprotected flames in the area. It causes
+    protected flames, such as those of lanterns, to dance wildly and
+    has a 50 percent chance to extinguish them.
+    
+    As a bonus action on each of your turns before the spell ends, you
+    can change the direction in which the line blasts from you.
+
     """
     name = "Gust Of Wind"
     level = 2
@@ -758,5 +673,4 @@
     duration = "Concentration, up to 1 minute"
     ritual = False
     magic_school = "Evocation"
-    classes = ('Druid', 'Sorcerer', 'Wizard')
-
+    classes = ('Druid', 'Sorcerer', 'Wizard')